--- conflicted
+++ resolved
@@ -67,15 +67,11 @@
     if (device_type == "cpu")
       kdac_ = std::make_shared<Nice::KDACCPU<T>>();
 #ifdef CUDA_AND_GPU
-<<<<<<< HEAD
-	else if (device_type == "gpu")
-	  kdac_ = std::make_shared<Nice::KDACGPU<T>>();
-=======
     else if (device_type == "gpu")
       kdac_ = std::make_shared<Nice::KDACGPU<T>>();
->>>>>>> 3e425b41
 #endif
   }
+
   ~KDACInterface() {}
 
   void SetupParams(const boost::python::dict &params) {

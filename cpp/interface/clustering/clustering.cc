// The MIT License (MIT)
//
// Copyright (c) 2016 Northeastern University
//
// Permission is hereby granted, free of charge, to any person obtaining a copy
// of this software and associated documentation files (the "Software"), to deal
// in the Software without restriction, including without limitation the rights
// to use, copy, modify, merge, publish, distribute, sublicense, and/or sell
// copies of the Software, and to permit persons to whom the Software is
// furnished to do so, subject to the following conditions:
//
// The above copyright notice and this permission notice shall be included in
// all copies or substantial portions of the Software.
//
// THE SOFTWARE IS PROVIDED "AS IS", WITHOUT WARRANTY OF ANY KIND, EXPRESS OR
// IMPLIED, INCLUDING BUT NOT LIMITED TO THE WARRANTIES OF MERCHANTABILITY,
// FITNESS FOR A PARTICULAR PURPOSE AND NONINFRINGEMENT. IN NO EVENT SHALL THE
// AUTHORS OR COPYRIGHT HOLDERS BE LIABLE FOR ANY CLAIM, DAMAGES OR OTHER
// LIABILITY, WHETHER IN AN ACTION OF CONTRACT, TORT OR OTHERWISE, ARISING FROM,
// OUT OF OR IN CONNECTION WITH THE SOFTWARE OR THE USE OR OTHER DEALINGS IN THE
// SOFTWARE.

#include <boost/python.hpp>
#include <typeinfo>
#include <memory>
#include <cstring>
#include <string>

#include "include/matrix.h"
#include "include/vector.h"
#include "include/cpu_operations.h"
#include "include/gpu_operations.h"
#include "include/timer.h"
#include "interface/clustering/clustering.h"
<<<<<<< HEAD

void (Nice::KDACInterface<float>::*Fit1Float)(PyObject *, int row, int col)
  = &Nice::KDACInterface<float>::Fit;
void (Nice::KDACInterface<float>::*Fit2Float)()
  = &Nice::KDACInterface<float>::Fit;
void (Nice::KDACInterface<float>::*Fit3Float)(PyObject *, int row_1, int col_1,
                                  PyObject *, int row_2, int col_2)
  = &Nice::KDACInterface<float>::Fit;

void (Nice::KDACInterface<double>::*Fit1Double)(PyObject *, int row, int col)
= &Nice::KDACInterface<double>::Fit;
void (Nice::KDACInterface<double>::*Fit2Double)()
= &Nice::KDACInterface<double>::Fit;
void (Nice::KDACInterface<double>::*Fit3Double)(PyObject *, int row_1, int col_1,
                                         PyObject *, int row_2, int col_2)
= &Nice::KDACInterface<double>::Fit;

BOOST_PYTHON_MODULE(Nice4Py) {
  boost::python::class_<Nice::KDACInterface<float>>
      ("KDAC", boost::python::init<>())
    .def("Fit", Fit1Float)
    .def("Fit", Fit2Float)
    .def("Fit", Fit3Float)
    .def("SetupParams", &Nice::KDACInterface<float>::SetupParams)
    .def("Predict", &Nice::KDACInterface<float>::Predict)
    .def("GetProfiler", &Nice::KDACInterface<float>::GetProfiler)
    .def("GetW", &Nice::KDACInterface<float>::GetW)
    .def("GetD", &Nice::KDACInterface<float>::GetD)
    .def("GetN", &Nice::KDACInterface<float>::GetN)
    .def("GetQ", &Nice::KDACInterface<float>::GetQ)
    .def("GetTimePerIter", &Nice::KDACInterface<float>::GetTimePerIter);

  //Use double by default
  boost::python::class_<Nice::KDACInterface<double>>
      ("KDACDOUBLE", boost::python::init<>())
      .def("Fit", Fit1Double)
      .def("Fit", Fit2Double)
      .def("Fit", Fit3Double)
      .def("SetupParams", &Nice::KDACInterface<double>::SetupParams)
      .def("Predict", &Nice::KDACInterface<double>::Predict)
      .def("GetProfiler", &Nice::KDACInterface<double>::GetProfiler)
      .def("GetW", &Nice::KDACInterface<double>::GetW)
      .def("GetD", &Nice::KDACInterface<double>::GetD)
      .def("GetN", &Nice::KDACInterface<double>::GetN)
      .def("GetQ", &Nice::KDACInterface<double>::GetQ)
      .def("GetTimePerIter", &Nice::KDACInterface<double>::GetTimePerIter);
}

// Explicit Instantiation
template
class Nice::KDACInterface<float>;
template
class Nice::KDACInterface<double>;
=======
#include "clustering.h"

//void (Nice::KDACCPUInterface<float>::*Fit1Float)(PyObject *, int row, int col)
//  = &Nice::KDACCPUInterface<float>::Fit;
//void (Nice::KDACCPUInterface<float>::*Fit2Float)()
//  = &Nice::KDACCPUInterface<float>::Fit;
//void (Nice::KDACCPUInterface<float>::*Fit3Float)(PyObject *, int row_1, int col_1,
//                                  PyObject *, int row_2, int col_2)
//  = &Nice::KDACCPUInterface<float>::Fit;
//
//void (Nice::KDACGPUInterface<float>::*GPUFit1Float)(PyObject *, int row, int col)
//= &Nice::KDACGPUInterface<float>::Fit;
//void (Nice::KDACGPUInterface<float>::*GPUFit2Float)()
//= &Nice::KDACGPUInterface<float>::Fit;
//void (Nice::KDACGPUInterface<float>::*GPUFit3Float)(PyObject *, int row_1, int col_1,
//                                              PyObject *, int row_2, int col_2)
//= &Nice::KDACGPUInterface<float>::Fit;
//
//
//void (Nice::KDACCPUInterface<double>::*Fit1Double)(PyObject *, int row, int col)
//= &Nice::KDACCPUInterface<double>::Fit;
//void (Nice::KDACCPUInterface<double>::*Fit2Double)()
//= &Nice::KDACCPUInterface<double>::Fit;
//void (Nice::KDACCPUInterface<double>::*Fit3Double)(PyObject *, int row_1, int col_1,
//                                         PyObject *, int row_2, int col_2)
//= &Nice::KDACCPUInterface<double>::Fit;

BOOST_PYTHON_MODULE(Nice4Py) {
    boost::python::class_<Nice::KDACInterface<float>>
        ("KDAC", boost::python::init<std::string>())
        .def("Fit", &Nice::KDACInterface<float>::Fit)
        .def("SetupParams", &Nice::KDACInterface<float>::SetupParams)
        .def("Predict", &Nice::KDACInterface<float>::Predict)
        .def("GetProfiler", &Nice::KDACInterface<float>::GetProfiler)
        .def("GetTimePerIter", &Nice::KDACInterface<float>::GetTimePerIter);
}
//  //Use float by default
//  boost::python::class_<Nice::KDACCPUInterface<float>>
//      ("KDACCPU", boost::python::init<>())
//    .def("Fit", Fit1Float)
//    .def("Fit", Fit2Float)
//    .def("Fit", Fit3Float)
//    .def("SetupParams", &Nice::KDACCPUInterface<float>::SetupParams)
//    .def("Predict", &Nice::KDACCPUInterface<float>::Predict)
//    .def("GetProfiler", &Nice::KDACCPUInterface<float>::GetProfiler)
//    .def("GetW", &Nice::KDACCPUInterface<float>::GetW)
//    .def("GetD", &Nice::KDACCPUInterface<float>::GetD)
//    .def("GetN", &Nice::KDACCPUInterface<float>::GetN)
//    .def("GetQ", &Nice::KDACCPUInterface<float>::GetQ)
//    .def("GetTimePerIter", &Nice::KDACCPUInterface<float>::GetTimePerIter);
//
//    //Use float by default
//    boost::python::class_<Nice::KDACGPUInterface<float>>
//    ("KDACGPU", boost::python::init<>())
//    .def("Fit", GPUFit1Float)
//    .def("Fit", GPUFit2Float)
//    .def("Fit", GPUFit3Float)
//    .def("SetupParams", &Nice::KDACGPUInterface<float>::SetupParams)
//    .def("Predict", &Nice::KDACGPUInterface<float>::Predict)
//    .def("GetProfiler", &Nice::KDACGPUInterface<float>::GetProfiler)
//    .def("GetW", &Nice::KDACGPUInterface<float>::GetW)
//    .def("GetD", &Nice::KDACGPUInterface<float>::GetD)
//    .def("GetN", &Nice::KDACGPUInterface<float>::GetN)
//    .def("GetQ", &Nice::KDACGPUInterface<float>::GetQ)
//    .def("GetTimePerIter", &Nice::KDACGPUInterface<float>::GetTimePerIter);
//
//
//  boost::python::class_<Nice::KDACCPUInterface<double>>
//      ("KDACDOUBLE", boost::python::init<>())
//      .def("Fit", Fit1Double)
//      .def("Fit", Fit2Double)
//      .def("Fit", Fit3Double)
//      .def("SetupParams", &Nice::KDACCPUInterface<double>::SetupParams)
//      .def("Predict", &Nice::KDACCPUInterface<double>::Predict)
//      .def("GetProfiler", &Nice::KDACCPUInterface<double>::GetProfiler)
//      .def("GetW", &Nice::KDACCPUInterface<double>::GetW)
//      .def("GetD", &Nice::KDACCPUInterface<double>::GetD)
//      .def("GetN", &Nice::KDACCPUInterface<double>::GetN)
//      .def("GetQ", &Nice::KDACCPUInterface<double>::GetQ)
//      .def("GetTimePerIter", &Nice::KDACCPUInterface<double>::GetTimePerIter);
//}

// Explicit Instantiation
//template
//class Nice::KDACInterface<float>;
//template
//class Nice::KDACInterface<double>;
//template
//class Nice::KDACCPUInterface<float>;
//template
//class Nice::KDACCPUInterface<double>;
//template
//class Nice::KDACGPUInterface<float>;
//template
//class Nice::KDACGPUInterface<double>;
>>>>>>> 7fe55ff9
<|MERGE_RESOLUTION|>--- conflicted
+++ resolved
@@ -32,61 +32,6 @@
 #include "include/gpu_operations.h"
 #include "include/timer.h"
 #include "interface/clustering/clustering.h"
-<<<<<<< HEAD
-
-void (Nice::KDACInterface<float>::*Fit1Float)(PyObject *, int row, int col)
-  = &Nice::KDACInterface<float>::Fit;
-void (Nice::KDACInterface<float>::*Fit2Float)()
-  = &Nice::KDACInterface<float>::Fit;
-void (Nice::KDACInterface<float>::*Fit3Float)(PyObject *, int row_1, int col_1,
-                                  PyObject *, int row_2, int col_2)
-  = &Nice::KDACInterface<float>::Fit;
-
-void (Nice::KDACInterface<double>::*Fit1Double)(PyObject *, int row, int col)
-= &Nice::KDACInterface<double>::Fit;
-void (Nice::KDACInterface<double>::*Fit2Double)()
-= &Nice::KDACInterface<double>::Fit;
-void (Nice::KDACInterface<double>::*Fit3Double)(PyObject *, int row_1, int col_1,
-                                         PyObject *, int row_2, int col_2)
-= &Nice::KDACInterface<double>::Fit;
-
-BOOST_PYTHON_MODULE(Nice4Py) {
-  boost::python::class_<Nice::KDACInterface<float>>
-      ("KDAC", boost::python::init<>())
-    .def("Fit", Fit1Float)
-    .def("Fit", Fit2Float)
-    .def("Fit", Fit3Float)
-    .def("SetupParams", &Nice::KDACInterface<float>::SetupParams)
-    .def("Predict", &Nice::KDACInterface<float>::Predict)
-    .def("GetProfiler", &Nice::KDACInterface<float>::GetProfiler)
-    .def("GetW", &Nice::KDACInterface<float>::GetW)
-    .def("GetD", &Nice::KDACInterface<float>::GetD)
-    .def("GetN", &Nice::KDACInterface<float>::GetN)
-    .def("GetQ", &Nice::KDACInterface<float>::GetQ)
-    .def("GetTimePerIter", &Nice::KDACInterface<float>::GetTimePerIter);
-
-  //Use double by default
-  boost::python::class_<Nice::KDACInterface<double>>
-      ("KDACDOUBLE", boost::python::init<>())
-      .def("Fit", Fit1Double)
-      .def("Fit", Fit2Double)
-      .def("Fit", Fit3Double)
-      .def("SetupParams", &Nice::KDACInterface<double>::SetupParams)
-      .def("Predict", &Nice::KDACInterface<double>::Predict)
-      .def("GetProfiler", &Nice::KDACInterface<double>::GetProfiler)
-      .def("GetW", &Nice::KDACInterface<double>::GetW)
-      .def("GetD", &Nice::KDACInterface<double>::GetD)
-      .def("GetN", &Nice::KDACInterface<double>::GetN)
-      .def("GetQ", &Nice::KDACInterface<double>::GetQ)
-      .def("GetTimePerIter", &Nice::KDACInterface<double>::GetTimePerIter);
-}
-
-// Explicit Instantiation
-template
-class Nice::KDACInterface<float>;
-template
-class Nice::KDACInterface<double>;
-=======
 #include "clustering.h"
 
 //void (Nice::KDACCPUInterface<float>::*Fit1Float)(PyObject *, int row, int col)
@@ -181,5 +126,4 @@
 //template
 //class Nice::KDACGPUInterface<float>;
 //template
-//class Nice::KDACGPUInterface<double>;
->>>>>>> 7fe55ff9
+//class Nice::KDACGPUInterface<double>;
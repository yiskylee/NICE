// The MIT License (MIT)
//
// Copyright (c) 2016 Northeastern University
//
// Permission is hereby granted, free of charge, to any person obtaining a copy
// of this software and associated documentation files (the "Software"), to deal
// in the Software without restriction, including without limitation the rights
// to use, copy, modify, merge, publish, distribute, sublicense, and/or sell
// copies of the Software, and to permit persons to whom the Software is
// furnished to do so, subject to the following conditions:
//
// The above copyright notice and this permission notice shall be included in
// all copies or substantial portions of the Software.
//
// THE SOFTWARE IS PROVIDED "AS IS", WITHOUT WARRANTY OF ANY KIND, EXPRESS OR
// IMPLIED, INCLUDING BUT NOT LIMITED TO THE WARRANTIES OF MERCHANTABILITY,
// FITNESS FOR A PARTICULAR PURPOSE AND NONINFRINGEMENT. IN NO EVENT SHALL THE
// AUTHORS OR COPYRIGHT HOLDERS BE LIABLE FOR ANY CLAIM, DAMAGES OR OTHER
// LIABILITY, WHETHER IN AN ACTION OF CONTRACT, TORT OR OTHERWISE, ARISING FROM,
// OUT OF OR IN CONNECTION WITH THE SOFTWARE OR THE USE OR OTHER DEALINGS IN THE
// SOFTWARE.

#include <stdio.h>
#include <iostream>
#include <memory>
#include "Eigen/Dense"
#include "gtest/gtest.h"
#include "include/cpu_operations.h"
#include "include/kdac_cpu.h"
#include "include/kdac_gpu.h"
#include "../../build/gtest/src/googletest/googletest/include/gtest/gtest.h"
#include "include/util.h"
#include "include/matrix.h"
#include "include/vector.h"
#include "include/kernel_types.h"


template<typename T>
class KDACTest : public ::testing::Test {
 protected:
//  Nice::Matrix<T> data_matrix_;
  std::shared_ptr<Nice::KDAC<T>> kdac_;
  int c_;
  std::string device_type_;
  std::string base_dir_;
  int num_clusters_;
  int num_samples_per_cluster_;
  int num_samples_;
  int dim_;
  std::string file_path_;
  std::string data_type_;
  Nice::Matrix<T> data_matrix_;
  Nice::Matrix<T> existing_y_;
<<<<<<< HEAD

  virtual void SetUp() {
//    data_matrix_ = Nice::util::FromFile<T>(
//        "../test/data_for_test/kdac/data_400.csv", ",");
//    c_ = 2;
    num_clusters_ = 3;
    num_samples_per_cluster_ = 30;
    num_samples_ = num_clusters_ * num_samples_per_cluster_;
    dim_ = 6;
    kdac_ = std::make_shared<Nice::KDAC<T>>();
    kdac_->SetC(c_);
=======


  virtual void SetUp() {
  }

  void SetupInputData(int num_clusters, int num_samples_per_cluster,
                      int dim,
                      std::string device_type) {
    num_clusters_ = num_clusters;
    num_samples_per_cluster_ = num_samples_per_cluster;
    num_samples_ = num_clusters_ * num_samples_per_cluster_;
    dim_ = dim;
    device_type_ = device_type;

    if (device_type_ == "cpu")
      kdac_ = std::make_shared<Nice::KDACCPU<T>>();
    else if (device_type_ == "gpu")
      kdac_ = std::make_shared<Nice::KDACGPU<T>>();

>>>>>>> 7fe55ff9
    kdac_->SetQ(num_clusters_);
    kdac_->SetC(num_clusters_);
    kdac_->SetKernel(Nice::kGaussianKernel, 1.0);
    base_dir_ = "../test/data_for_test/kdac/";
    data_type_ = "data_gaussian";
    file_path_ = GenFilePath();
<<<<<<< HEAD
    data_matrix_ = Nice::util::FromFile<T>(file_path_, ",");
    existing_y_ = GenExistingY();
=======
    std::cout << "file_path: " << file_path_ << std::endl;
    data_matrix_ = Nice::util::FromFile<T>(file_path_, ",");
    existing_y_ = GenExistingY();
  }

  void Output() {
    Nice::KDACProfiler profiler = kdac_->GetProfiler();
    std::cout << "GenPhi: "
              << profiler.gen_phi.GetTotalTime() << std::endl;
    std::cout << "GenGradient: "
              << profiler.gen_grad.GetTotalTime() << std::endl;
    std::cout << "Update g(w): "
              << profiler.update_g_of_w.GetTotalTime() << std::endl;
    std::cout << "Fit: "
              << profiler.fit.GetTotalTime() << std::endl;
>>>>>>> 7fe55ff9
  }

  Nice::Matrix<T> ReadTestData(
      std::string matrix_name,
      std::string func_name,
      std::string test_data_type) {
    // test_data_type is either "ref" or "input"
    std::string dir = base_dir_ + "/" + func_name;
    std::string file_name = matrix_name + "_"
        + test_data_type + ".txt";
    std::string file_path = dir + "/" + file_name;
    return Nice::util::FromFile<T>(file_path);
  }

  Nice::Matrix<T> GenExistingY(void) {
    Nice::Matrix<T> existing_y =
        Nice::Matrix<T>::Zero(num_samples_, num_clusters_);
    for (int center = 0; center < num_clusters_; center++) {
      for (int sample = 0; sample < num_samples_per_cluster_; sample++) {
        existing_y(center * num_samples_per_cluster_ + sample, center) =
            static_cast<T>(1);
      }
    }
    return existing_y;
  }

  std::string GenFilePath(void) {
    std::string file_path = base_dir_ + data_type_ + "_" +
        std::to_string(num_samples_) + "_"
        + std::to_string(dim_) + "_" + std::to_string(num_clusters_) + ".csv";
    return file_path;
  }

};

typedef ::testing::Types<float, int, long, double> AllTypes;
typedef ::testing::Types<int, long> IntTypes;
typedef ::testing::Types<float> FloatTypes;
typedef ::testing::Types<float, double> BothTypes;


TYPED_TEST_CASE(KDACTest, FloatTypes);

#define EXPECT_MATRIX_EQ(a, ref)\
    EXPECT_EQ(a.rows(), ref.rows());\
    EXPECT_EQ(a.cols(), ref.cols());\
    for (int i = 0; i < a.rows(); i++)\
      for (int j = 0; j < a.cols(); j++)\
        EXPECT_NEAR(double(a(i, j)), double(ref(i, j)), 0.0001);\

#define PRINTV(v, num_per_line)\
  for (int i = 0; i < v.rows(); i++) {\
    if (i % num_per_line == 0 && i != 0)\
      std::cout << std::endl;\
    std::cout << v(i) << ",";\
  }\
  std::cout << std::endl;\

#define EXPECT_MATRIX_ABS_EQ(a, ref, error)\
    EXPECT_EQ(a.rows(), ref.rows());\
    EXPECT_EQ(a.cols(), ref.cols());\
    for (int i = 0; i < a.rows(); i++)\
      for (int j = 0; j < a.cols(); j++)\
        EXPECT_NEAR(std::abs(a(i, j)), std::abs(ref(i, j)), error);\

<<<<<<< HEAD
TYPED_TEST(KDACTest, GaussianTestVerbose) {
  this->kdac_->SetVerbose(true);

//  std::string file_name = "data_gaussian_" + std::to_string(num_samples) + "_"
//  + std::to_string(dim) + "_" + std::to_string(num_clusters) + ".csv";
//  std::string file_path = this->GenFilePath("data_gaussian",
//                                            num_samples, dim, num_clusters);
//  std::cout << file_path << std::endl;
//  Nice::Matrix<TypeParam> data_matrix = Nice::util::FromFile<TypeParam>(
//      file_path, ",");
////  Nice::Matrix<TypeParam> data_matrix = Nice::util::FromFile<TypeParam>(
////      root_dir + file_name, ",");
//  Nice::Matrix<TypeParam> existing_y =
//      Nice::Matrix<TypeParam>::Zero(data_matrix.rows(), this->kdac_->GetC());
//  for (int center = 0; center < num_clusters; center++) {
//    for (int sample = 0; sample < num_samples_per_cluster; sample ++) {
//      existing_y(center * num_samples_per_cluster + sample, center) =
//          static_cast<TypeParam>(1);
//    }
//  }
  this->kdac_->Fit(this->data_matrix_, this->existing_y_);
  PRINTV(this->kdac_->Predict(), this->num_samples_per_cluster_);
}

TYPED_TEST(KDACTest, GaussianTest) {
//  int num_clusters = 3;
//  int num_samples_per_cluster = 30;
//  int num_samples = num_clusters * num_samples_per_cluster;
//  int dim = 6;
//  this->kdac_->SetQ(num_clusters);
//  this->kdac_->SetC(num_clusters);
//  this->kdac_->SetKernel(Nice::kGaussianKernel, 1.0);
//  //  std::string file_name = "data_gaussian_" + std::to_string(num_samples) + "_"
//  //  + std::to_string(dim) + "_" + std::to_string(num_clusters) + ".csv";
//  std::string file_path = this->GenFilePath("data_gaussian",
//                                            num_samples, dim, num_clusters);
//  std::cout << file_path << std::endl;
//  Nice::Matrix<TypeParam> data_matrix = Nice::util::FromFile<TypeParam>(
//      file_path, ",");
//  //  Nice::Matrix<TypeParam> data_matrix = Nice::util::FromFile<TypeParam>(
//  //      root_dir + file_name, ",");
//  Nice::Matrix<TypeParam> existing_y =
//      Nice::Matrix<TypeParam>::Zero(data_matrix.rows(), this->kdac_->GetC());
//  for (int center = 0; center < num_clusters; center++) {
//    for (int sample = 0; sample < num_samples_per_cluster; sample ++) {
//      existing_y(center * num_samples_per_cluster + sample, center) =
//        static_cast<TypeParam>(1);
//    }
//  }
//  this->kdac_->Fit(data_matrix, existing_y);
//  PRINTV(this->kdac_->Predict(), num_samples_per_cluster);
  this->kdac_->Fit(this->data_matrix_, this->existing_y_);
  PRINTV(this->kdac_->Predict(), this->num_samples_per_cluster_);
}

TYPED_TEST(KDACTest, GenPhiCoeffTest) {

=======


TYPED_TEST(KDACTest, CPU3_10_600) {
  this->SetupInputData(3, 10, 600, "cpu");
  this->kdac_->SetVerbose(true);
  this->kdac_->Fit(this->data_matrix_, this->existing_y_);
  this->Output();
>>>>>>> 7fe55ff9
}

TYPED_TEST(KDACTest, GPU3_10_600) {
  this->SetupInputData(3, 10, 600, "gpu");
  this->kdac_->SetVerbose(true);
  this->kdac_->Fit(this->data_matrix_, this->existing_y_);
  this->Output();
}

TYPED_TEST(KDACTest, CPU3_20_600) {
  this->SetupInputData(3, 20, 600, "cpu");
  this->kdac_->SetVerbose(true);
  this->kdac_->Fit(this->data_matrix_, this->existing_y_);
  this->Output();
}

TYPED_TEST(KDACTest, GPU3_20_600) {
  this->SetupInputData(3, 20, 600, "gpu");
  this->kdac_->SetVerbose(true);
  this->kdac_->Fit(this->data_matrix_, this->existing_y_);
  this->Output();
}

TYPED_TEST(KDACTest, CPU3_30_600) {
  this->SetupInputData(3, 30, 600, "cpu");
  this->kdac_->SetVerbose(true);
  this->kdac_->Fit(this->data_matrix_, this->existing_y_);
  this->Output();
}

TYPED_TEST(KDACTest, GPU3_30_600) {
  this->SetupInputData(3, 30, 600, "gpu");
  this->kdac_->SetVerbose(true);
  this->kdac_->Fit(this->data_matrix_, this->existing_y_);
  this->Output();
}<|MERGE_RESOLUTION|>--- conflicted
+++ resolved
@@ -51,19 +51,6 @@
   std::string data_type_;
   Nice::Matrix<T> data_matrix_;
   Nice::Matrix<T> existing_y_;
-<<<<<<< HEAD
-
-  virtual void SetUp() {
-//    data_matrix_ = Nice::util::FromFile<T>(
-//        "../test/data_for_test/kdac/data_400.csv", ",");
-//    c_ = 2;
-    num_clusters_ = 3;
-    num_samples_per_cluster_ = 30;
-    num_samples_ = num_clusters_ * num_samples_per_cluster_;
-    dim_ = 6;
-    kdac_ = std::make_shared<Nice::KDAC<T>>();
-    kdac_->SetC(c_);
-=======
 
 
   virtual void SetUp() {
@@ -83,17 +70,12 @@
     else if (device_type_ == "gpu")
       kdac_ = std::make_shared<Nice::KDACGPU<T>>();
 
->>>>>>> 7fe55ff9
     kdac_->SetQ(num_clusters_);
     kdac_->SetC(num_clusters_);
     kdac_->SetKernel(Nice::kGaussianKernel, 1.0);
     base_dir_ = "../test/data_for_test/kdac/";
     data_type_ = "data_gaussian";
     file_path_ = GenFilePath();
-<<<<<<< HEAD
-    data_matrix_ = Nice::util::FromFile<T>(file_path_, ",");
-    existing_y_ = GenExistingY();
-=======
     std::cout << "file_path: " << file_path_ << std::endl;
     data_matrix_ = Nice::util::FromFile<T>(file_path_, ",");
     existing_y_ = GenExistingY();
@@ -109,7 +91,6 @@
               << profiler.update_g_of_w.GetTotalTime() << std::endl;
     std::cout << "Fit: "
               << profiler.fit.GetTotalTime() << std::endl;
->>>>>>> 7fe55ff9
   }
 
   Nice::Matrix<T> ReadTestData(
@@ -175,65 +156,6 @@
       for (int j = 0; j < a.cols(); j++)\
         EXPECT_NEAR(std::abs(a(i, j)), std::abs(ref(i, j)), error);\
 
-<<<<<<< HEAD
-TYPED_TEST(KDACTest, GaussianTestVerbose) {
-  this->kdac_->SetVerbose(true);
-
-//  std::string file_name = "data_gaussian_" + std::to_string(num_samples) + "_"
-//  + std::to_string(dim) + "_" + std::to_string(num_clusters) + ".csv";
-//  std::string file_path = this->GenFilePath("data_gaussian",
-//                                            num_samples, dim, num_clusters);
-//  std::cout << file_path << std::endl;
-//  Nice::Matrix<TypeParam> data_matrix = Nice::util::FromFile<TypeParam>(
-//      file_path, ",");
-////  Nice::Matrix<TypeParam> data_matrix = Nice::util::FromFile<TypeParam>(
-////      root_dir + file_name, ",");
-//  Nice::Matrix<TypeParam> existing_y =
-//      Nice::Matrix<TypeParam>::Zero(data_matrix.rows(), this->kdac_->GetC());
-//  for (int center = 0; center < num_clusters; center++) {
-//    for (int sample = 0; sample < num_samples_per_cluster; sample ++) {
-//      existing_y(center * num_samples_per_cluster + sample, center) =
-//          static_cast<TypeParam>(1);
-//    }
-//  }
-  this->kdac_->Fit(this->data_matrix_, this->existing_y_);
-  PRINTV(this->kdac_->Predict(), this->num_samples_per_cluster_);
-}
-
-TYPED_TEST(KDACTest, GaussianTest) {
-//  int num_clusters = 3;
-//  int num_samples_per_cluster = 30;
-//  int num_samples = num_clusters * num_samples_per_cluster;
-//  int dim = 6;
-//  this->kdac_->SetQ(num_clusters);
-//  this->kdac_->SetC(num_clusters);
-//  this->kdac_->SetKernel(Nice::kGaussianKernel, 1.0);
-//  //  std::string file_name = "data_gaussian_" + std::to_string(num_samples) + "_"
-//  //  + std::to_string(dim) + "_" + std::to_string(num_clusters) + ".csv";
-//  std::string file_path = this->GenFilePath("data_gaussian",
-//                                            num_samples, dim, num_clusters);
-//  std::cout << file_path << std::endl;
-//  Nice::Matrix<TypeParam> data_matrix = Nice::util::FromFile<TypeParam>(
-//      file_path, ",");
-//  //  Nice::Matrix<TypeParam> data_matrix = Nice::util::FromFile<TypeParam>(
-//  //      root_dir + file_name, ",");
-//  Nice::Matrix<TypeParam> existing_y =
-//      Nice::Matrix<TypeParam>::Zero(data_matrix.rows(), this->kdac_->GetC());
-//  for (int center = 0; center < num_clusters; center++) {
-//    for (int sample = 0; sample < num_samples_per_cluster; sample ++) {
-//      existing_y(center * num_samples_per_cluster + sample, center) =
-//        static_cast<TypeParam>(1);
-//    }
-//  }
-//  this->kdac_->Fit(data_matrix, existing_y);
-//  PRINTV(this->kdac_->Predict(), num_samples_per_cluster);
-  this->kdac_->Fit(this->data_matrix_, this->existing_y_);
-  PRINTV(this->kdac_->Predict(), this->num_samples_per_cluster_);
-}
-
-TYPED_TEST(KDACTest, GenPhiCoeffTest) {
-
-=======
 
 
 TYPED_TEST(KDACTest, CPU3_10_600) {
@@ -241,7 +163,6 @@
   this->kdac_->SetVerbose(true);
   this->kdac_->Fit(this->data_matrix_, this->existing_y_);
   this->Output();
->>>>>>> 7fe55ff9
 }
 
 TYPED_TEST(KDACTest, GPU3_10_600) {

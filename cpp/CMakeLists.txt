--- conflicted
+++ resolved
@@ -99,10 +99,6 @@
 #          -gencode arch=compute_37,code=sm_37
           -gencode arch=compute_50,code=sm_50
 #          -gencode arch=compute_52,code=sm_52
-<<<<<<< HEAD
-#          -fgomp
-=======
->>>>>>> eb40fe2d
           )
 
 

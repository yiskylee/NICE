--- conflicted
+++ resolved
@@ -4,11 +4,8 @@
 set(CMAKE_MODULE_PATH ${CMAKE_MODULE_PATH} ${PROJECT_SOURCE_DIR}/cmake)
 include(eigen)
 include(check)
-<<<<<<< HEAD
+include(doc)
 include(dlib/cmake)
-=======
-include(doc)
->>>>>>> 52c0b0f7
 find_package(Threads REQUIRED)
 
 set(CMAKE_BUILD_TYPE Release)
@@ -16,13 +13,10 @@
 if(CMAKE_COMPILER_IS_GNUCXX)
     add_definitions(-Wall -ansi -Wno-deprecated -pthread -std=c++11)
 endif()
+
 set(COMMON_INCLUDES ${PROJECT_SOURCE_DIR})
-include_directories(${COMMON_INCLUDES})
 include_directories(${EIGEN_INCLUDE_DIRS})
-
-# Set source files
-file(GLOB_RECURSE SOURCES RELATIVE ${CMAKE_SOURCE_DIR} src/*.cc)
-message(STATUS "Source files: " ${SOURCES})
+include_directories(${COMMON_INCLUDES}) 
 
 # Locate CUDA package 
 find_package(CUDA)
@@ -31,31 +25,34 @@
   # Print messge to indicate that CUDA exists
   message(STATUS "CUDA exists")
 
-  # Add defination
-  add_definitions(-DNEED_CUDA)
-
   #include the built-in findCUDA cmake scripts
   include(FindCUDA)
   
   # Set NVCC flags  
   set(CUDA_NVCC_FLAGS ${CUDA_NVCC_FLAGS} -std=c++11 -O3 -gencode arch=compute_50,code=sm_50)
 
+  # Set source files
+  file(GLOB_RECURSE SOURCES RELATIVE ${CMAKE_SOURCE_DIR} src/*.cc src/*.cu)
+  message(STATUS "Source files: " ${SOURCES})
+
   # Find cusolver library
   find_library(CUDA_SOLVER_LIBRARY cusolver HINTS ${CUDA_TOOLKIT_ROOT_DIR}/lib64)
-  find_library(CUDA_BLAS_LIBRARY   cublas   HINTS ${CUDA_TOOLKIT_ROOT_DIR}/lib64)
 
   # Add NICE library together with CUDA
   cuda_include_directories(${CUDA_INCLUDE_DIR})
   cuda_add_library(${PROJECT_NAME} SHARED ${SOURCES})
   add_dependencies(${PROJECT_NAME} ${CUDA_SOLVER_LIBRARY})
-  add_dependencies(${PROJECT_NAME} ${CUDA_BLAS_LIBRARY})
   add_dependencies(${PROJECT_NAME} ${CUDA_LIBRARIES})
-  target_link_libraries(${PROJECT_NAME} ${CUDA_SOLVER_LIBRARY} ${CUDA_BLAS_LIBRARY} ${CUDA_LIBRARIES})
+  target_link_libraries(${PROJECT_NAME} ${CUDA_SOLVER_LIBRARY} ${CUDA_LIBRARIES})
 
 else()
 
   message(STATUS "CUDA not exists")
-  
+
+  # Set source files
+  file(GLOB_RECURSE SOURCES RELATIVE ${CMAKE_SOURCE_DIR} src/*.cc)
+  message(STATUS "Source files: " ${SOURCES})
+
   # Add NICE library
   add_library(${PROJECT_NAME} SHARED ${SOURCES})
 
@@ -74,7 +71,6 @@
 
   # Add source files according to machine setup
   if (CUDA_FOUND)
-<<<<<<< HEAD
     #    file(GLOB_RECURSE TEST_SRC_FILES RELATIVE 
     #         ${PROJECT_SOURCE_DIR} 
     #         test/cpu_operations_test/*.cc
@@ -86,16 +82,6 @@
         test/model_test/alternative_spectral_clustering_test.cc
         test/model_test/spectral_clustering_test.cc)
         
-=======
-    file(GLOB_RECURSE TEST_SRC_FILES RELATIVE 
-         ${PROJECT_SOURCE_DIR} 
-         test/cpu_operations_test/*.cc
-         test/util_test/*.cc
-         test/cpu_solver_test/*.cc
-         test/gpu_operations_test/*.cc
-         test/gpu_solver_test/*.cc
-         )
->>>>>>> 52c0b0f7
   else()
     file(GLOB_RECURSE TEST_SRC_FILES RELATIVE 
          ${PROJECT_SOURCE_DIR} 
@@ -106,6 +92,7 @@
   message(STATUS "Test case source files: " ${TEST_SRC_FILES})
 
   add_executable(${PROJECT_TEST_NAME} ${TEST_SRC_FILES})
+
   add_dependencies(${PROJECT_TEST_NAME} googletest)
   add_dependencies(${PROJECT_TEST_NAME} eigen)
   add_dependencies(${PROJECT_TEST_NAME} ${PROJECT_NAME})
@@ -113,11 +100,9 @@
   # Add dependencies and link libraries according to machine setup
   if (CUDA_FOUND)
     add_dependencies(${PROJECT_TEST_NAME} ${CUDA_SOLVER_LIBRARY})
-    add_dependencies(${PROJECT_TEST_NAME} ${CUDA_BLAS_LIBRARY})
     add_dependencies(${PROJECT_TEST_NAME} ${CUDA_LIBRARIES})
     target_link_libraries(${PROJECT_TEST_NAME}
         ${CUDA_SOLVER_LIBRARY}
-        ${CUDA_BLAS_LIBRARY}
         ${CUDA_LIBRARIES}
         ${GTEST_LIBS_DIR}/libgtest.a
         ${GTEST_LIBS_DIR}/libgtest_main.a

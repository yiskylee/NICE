--- conflicted
+++ resolved
@@ -43,32 +43,19 @@
 // Scalar-matrix multiplication
 template<typename T>
 Matrix<T> CpuOperations<T>::Multiply(const Matrix<T> &a, const T &scalar) {
-<<<<<<< HEAD
   return scalar * a;
-=======
-    return scalar * a;
->>>>>>> c6e3fb9e
 }
 
 // Matrix-matrix multiplication
 template<typename T>
 Matrix<T> CpuOperations<T>::Multiply(const Matrix<T> &a, const Matrix<T> &b) {
-<<<<<<< HEAD
   return a * b;
-=======
-    return a * b;
->>>>>>> c6e3fb9e
 }
 
 // Trace of a matrix
 template<typename T>
 T CpuOperations<T>::Trace(const Matrix<T> &a) {
-<<<<<<< HEAD
   return a.trace();
-}
-
-=======
-    return a.trace();
 }
 
 /*
@@ -79,7 +66,6 @@
 }
 */
 
->>>>>>> c6e3fb9e
 // This function returns the logical AND of two boolean matrices
 template<typename T>
 Matrix<bool> CpuOperations<T>::LogicalAnd(const Matrix<bool> &a,

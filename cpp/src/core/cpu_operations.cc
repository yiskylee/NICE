// The MIT License (MIT)
//
// Copyright (c) 2016 Northeastern University
//
// Permission is hereby granted, free of charge, to any person obtaining a copy
// of this software and associated documentation files (the "Software"), to deal
// in the Software without restriction, including without limitation the rights
// to use, copy, modify, merge, publish, distribute, sublicense, and/or sell
// copies of the Software, and to permit persons to whom the Software is
// furnished to do so, subject to the following conditions:
//
// The above copyright notice and this permission notice shall be included in
// all copies or substantial portions of the Software.
//
// THE SOFTWARE IS PROVIDED "AS IS", WITHOUT WARRANTY OF ANY KIND, EXPRESS OR
// IMPLIED, INCLUDING BUT NOT LIMITED TO THE WARRANTIES OF MERCHANTABILITY,
// FITNESS FOR A PARTICULAR PURPOSE AND NONINFRINGEMENT. IN NO EVENT SHALL THE
// AUTHORS OR COPYRIGHT HOLDERS BE LIABLE FOR ANY CLAIM, DAMAGES OR OTHER
// LIABILITY, WHETHER IN AN ACTION OF CONTRACT, TORT OR OTHERWISE, ARISING FROM,
// OUT OF OR IN CONNECTION WITH THE SOFTWARE OR THE USE OR OTHER DEALINGS IN THE
// SOFTWARE.

#include "include/cpu_operations.h"
#include <stdexcept>
#include <unistd.h>
#include <iostream>
#include "Eigen/Dense"
#include "include/matrix.h"
#include "include/vector.h"

namespace Nice {

// This function returns the transpose of a matrix
template<typename T>
Matrix<T> CpuOperations<T>::Transpose(const Matrix<T> &a) {
  return a.transpose();  // Return transpose
}

template<typename T>
Vector<T> CpuOperations<T>::Transpose(const Vector<T> &a) {
  return a.transpose();
}

<<<<<<< HEAD
// Returns the resulting matrix that is created by running a logical or
// operation on the two input matrices
template<typename T>
Matrix<bool>CpuOperations<T>::LogicalOr(const Matrix<bool> &a,
                                        const Matrix<bool> &b) {
  if(( a.rows() != b.rows() ) || ( a.cols() != b.cols() )) {
    throw std::invalid_argument("ERROR: MATRICES ARE NOT THE SAME SIZE!");
  }
  return (a.array() || b.array());
}

// Returns the resulting vector that is created by running a logical or
// operation on the two input vectors
template<typename T>
Vector<bool>CpuOperations<T>::LogicalOr(const Vector<bool> &a,
                                        const Vector<bool> &b) {
  if(( a.rows() != b.rows() ) || ( a.cols() != b.cols() )) {
    throw std::invalid_argument("ERROR: VECTORS ARE NOT THE SAME SIZE!");
  }
  return (a.array() || b.array());
=======
template<typename T>
Matrix<bool> CpuOperations<T>::LogicalNot(const Matrix<bool> &a) {
  Matrix<bool> b = a.replicate(1, 1);
  int r;
  // Iterate through the copied matrix
  for (r = 0; r < b.rows(); ++r) {
    for (int c = 0; c < b.cols(); ++c) {
      b(r, c) = !b(r, c);
    }
  }
  if (r == 0) {
    throw std::invalid_argument("Empty Matrix as Argument!");
  }
  return b;
}

template<typename T>
Vector<bool> CpuOperations<T>::LogicalNot(const Vector<bool> &a) {
  Vector<bool> b = a.replicate(1, 1);
  int i;
  // Iterate through vector
  for (i = 0; i < b.size(); ++i) {
    b(i) = !b(i);
  }
  if (i == 0) {
    throw std::invalid_argument("Empty Matrix as Argument!");
    }
  return b;
>>>>>>> 5e52461d
}

template class CpuOperations<int>;
template class CpuOperations<float>;
template class CpuOperations<double>;
template class CpuOperations<bool>;

}  //  namespace Nice<|MERGE_RESOLUTION|>--- conflicted
+++ resolved
@@ -41,11 +41,10 @@
   return a.transpose();
 }
 
-<<<<<<< HEAD
 // Returns the resulting matrix that is created by running a logical or
 // operation on the two input matrices
 template<typename T>
-Matrix<bool>CpuOperations<T>::LogicalOr(const Matrix<bool> &a,
+Matrix<bool> CpuOperations<T>::LogicalOr(const Matrix<bool> &a,
                                         const Matrix<bool> &b) {
   if(( a.rows() != b.rows() ) || ( a.cols() != b.cols() )) {
     throw std::invalid_argument("ERROR: MATRICES ARE NOT THE SAME SIZE!");
@@ -56,13 +55,13 @@
 // Returns the resulting vector that is created by running a logical or
 // operation on the two input vectors
 template<typename T>
-Vector<bool>CpuOperations<T>::LogicalOr(const Vector<bool> &a,
+Vector<bool> CpuOperations<T>::LogicalOr(const Vector<bool> &a,
                                         const Vector<bool> &b) {
   if(( a.rows() != b.rows() ) || ( a.cols() != b.cols() )) {
     throw std::invalid_argument("ERROR: VECTORS ARE NOT THE SAME SIZE!");
   }
   return (a.array() || b.array());
-=======
+}
 template<typename T>
 Matrix<bool> CpuOperations<T>::LogicalNot(const Matrix<bool> &a) {
   Matrix<bool> b = a.replicate(1, 1);
@@ -91,7 +90,6 @@
     throw std::invalid_argument("Empty Matrix as Argument!");
     }
   return b;
->>>>>>> 5e52461d
 }
 
 template class CpuOperations<int>;

// The MIT License (MIT)
//
// Copyright (c) 2016 Northeastern University
//
// Permission is hereby granted, free of charge, to any person obtaining a copy
// of this software and associated documentation files (the "Software"), to deal
// in the Software without restriction, including without limitation the rights
// to use, copy, modify, merge, publish, distribute, sublicense, and/or sell
// copies of the Software, and to permit persons to whom the Software is
// furnished to do so, subject to the following conditions:
//
// The above copyright notice and this permission notice shall be included in
// all copies or substantial portions of the Software.
//
// THE SOFTWARE IS PROVIDED "AS IS", WITHOUT WARRANTY OF ANY KIND, EXPRESS OR
// IMPLIED, INCLUDING BUT NOT LIMITED TO THE WARRANTIES OF MERCHANTABILITY,
// FITNESS FOR A PARTICULAR PURPOSE AND NONINFRINGEMENT. IN NO EVENT SHALL THE
// AUTHORS OR COPYRIGHT HOLDERS BE LIABLE FOR ANY CLAIM, DAMAGES OR OTHER
// LIABILITY, WHETHER IN AN ACTION OF CONTRACT, TORT OR OTHERWISE, ARISING FROM,
// OUT OF OR IN CONNECTION WITH THE SOFTWARE OR THE USE OR OTHER DEALINGS IN THE
// SOFTWARE.

<<<<<<< HEAD
=======
#include <string>
#include <Eigen/Dense>
>>>>>>> 02dc05f7
#ifndef CPP_SRC_CORE_MATRIX_H_
#define CPP_SRC_CORE_MATRIX_H_

#include <string>

namespace nice {

template<typename T>
class Matrix {
 public:
<<<<<<< HEAD
  Matrix();
  virtual ~Matrix();
  T GetRawBuffer() const;
=======
  Matrix(int num_rows, int num_cols);
  Matrix(int num_rows, int num_cols, std::string);
  ~Matrix();
>>>>>>> 02dc05f7
  int GetNumRows() const;
  int GetNumCols() const;
  bool FromFile(std::string);
  bool FromSql(std::string);
  void Print() const;
 private:
  std::shared_ptr<T> raw_buffer_;
  int num_rows_;
  int num_cols_;
};

} // namespace nice

#endif // CPP_SRC_CORE_MATRIX_H_
<|MERGE_RESOLUTION|>--- conflicted
+++ resolved
@@ -20,11 +20,8 @@
 // OUT OF OR IN CONNECTION WITH THE SOFTWARE OR THE USE OR OTHER DEALINGS IN THE
 // SOFTWARE.
 
-<<<<<<< HEAD
-=======
 #include <string>
 #include <Eigen/Dense>
->>>>>>> 02dc05f7
 #ifndef CPP_SRC_CORE_MATRIX_H_
 #define CPP_SRC_CORE_MATRIX_H_
 
@@ -35,15 +32,12 @@
 template<typename T>
 class Matrix {
  public:
-<<<<<<< HEAD
   Matrix();
   virtual ~Matrix();
   T GetRawBuffer() const;
-=======
   Matrix(int num_rows, int num_cols);
   Matrix(int num_rows, int num_cols, std::string);
   ~Matrix();
->>>>>>> 02dc05f7
   int GetNumRows() const;
   int GetNumCols() const;
   bool FromFile(std::string);

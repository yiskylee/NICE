// The MIT License (MIT)
//
// Copyright (c) 2016 Northeastern University
//
// Permission is hereby granted, free of charge, to any person obtaining a copy
// of this software and associated documentation files (the "Software"), to deal
// in the Software without restriction, including without limitation the rights
// to use, copy, modify, merge, publish, distribute, sublicense, and/or sell
// copies of the Software, and to permit persons to whom the Software is
// furnished to do so, subject to the following conditions:
//
// The above copyright notice and this permission notice shall be included in
// all copies or substantial portions of the Software.
//
// THE SOFTWARE IS PROVIDED "AS IS", WITHOUT WARRANTY OF ANY KIND, EXPRESS OR
// IMPLIED, INCLUDING BUT NOT LIMITED TO THE WARRANTIES OF MERCHANTABILITY,
// FITNESS FOR A PARTICULAR PURPOSE AND NONINFRINGEMENT. IN NO EVENT SHALL THE
// AUTHORS OR COPYRIGHT HOLDERS BE LIABLE FOR ANY CLAIM, DAMAGES OR OTHER
// LIABILITY, WHETHER IN AN ACTION OF CONTRACT, TORT OR OTHERWISE, ARISING FROM,
// OUT OF OR IN CONNECTION WITH THE SOFTWARE OR THE USE OR OTHER DEALINGS IN THE
// SOFTWARE.

#include "include/matrix.h"
#include "include/vector.h"
#include "include/cpu_operations.h"
#include "include/gpu_operations.h"
#include "include/svd_solver.h"
#include "include/gpu_svd_solver.h"
#include "include/util.h"
#include "include/gpu_util.h"

<<<<<<< HEAD

// Place holder
//
/// THIS IS A TEST
/// DOXYGEN - Andrew Tu
=======
// Place holder
>>>>>>> 5cdd696b
<|MERGE_RESOLUTION|>--- conflicted
+++ resolved
@@ -29,12 +29,7 @@
 #include "include/util.h"
 #include "include/gpu_util.h"
 
-<<<<<<< HEAD
-
 // Place holder
 //
 /// THIS IS A TEST
-/// DOXYGEN - Andrew Tu
-=======
-// Place holder
->>>>>>> 5cdd696b
+/// DOXYGEN - Andrew Tu
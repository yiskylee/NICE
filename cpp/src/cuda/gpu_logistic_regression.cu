--- conflicted
+++ resolved
@@ -207,12 +207,7 @@
 
     // Launch kernel here
     dim3 dimBlock(BLOCK_SIZE * BLOCK_SIZE);
-<<<<<<< HEAD
-    dim3 dimGrid(std::ceil((float) m / (BLOCK_SIZE * BLOCK_SIZE)));
-
-=======
     dim3 dimGrid(std::ceil((T) m / (BLOCK_SIZE * BLOCK_SIZE)));
->>>>>>> c238168b
 
     PredictKernel<<<dimGrid, dimBlock, BLOCK_SIZE * BLOCK_SIZE * sizeof(T)>>>(d_theta, d_inputs,
       d_predictions, m, k, theta_0);

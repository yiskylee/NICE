--- conflicted
+++ resolved
@@ -74,12 +74,6 @@
       //dim3 dimGrid((a.rows() / dimBlock.x) * (a.cols() / dimBlock.y));
       CudaMVKernel<<<m, 256>>>(d_a, d_x, d_y, m, k);
 
-<<<<<<< HEAD
-            // Device sync
-      CUDA_CALL(cudaDeviceSynchronize());
-
-=======
->>>>>>> c238168b
       // Device sync
       CUDA_CALL(cudaDeviceSynchronize());
 

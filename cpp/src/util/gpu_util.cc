--- conflicted
+++ resolved
@@ -200,24 +200,6 @@
                      A, lda, x, incx, beta, y, incy);
 }
 
-<<<<<<< HEAD
-cublasStatus_t GpuMatrixMatrixSub(cublasHandle_t handle, int m, int n,
-                                  float *a, int lda, float *b, int ldb,
-                                  float *c, int ldc ) {
-  const float alpha = 1.0; const float beta = -1.0;
-  return cublasSgeam(handle, CUBLAS_OP_N, CUBLAS_OP_N, m, n, alpha, a, lda,
-                     beta, b, ldb, c, ldc);
-}
-
-cublasStatus_t GpuMatrixMatrixSub(cublasHandle_t handle, int m, int n,
-                                  double *a, int lda, double *b, int ldb,
-                                  double *c, int ldc ) {
-  const double alpha = 1.0; const double beta = -1.0;
-  return cublasDgeam(handle, CUBLAS_OP_N, CUBLAS_OP_N, m, n, alpha, a, lda,
-                     beta, b, ldb, c, ldc);
-}
-
-=======
 cublasStatus_t GpuMatrixScalarMul(cublasHandle_t handle,
                                   int n,
                                   const float &scalar,
@@ -280,6 +262,21 @@
                      m, n, alpha, A, lda, beta, B, ldb, C, ldc);
 }
 
+cublasStatus_t GpuMatrixMatrixSub(cublasHandle_t handle, int m, int n,
+                                  float *a, int lda, float *b, int ldb,
+                                  float *c, int ldc ) {
+  const float alpha = 1.0; const float beta = -1.0;
+  return cublasSgeam(handle, CUBLAS_OP_N, CUBLAS_OP_N, m, n, alpha, a, lda,
+                     beta, b, ldb, c, ldc);
+}
+
+cublasStatus_t GpuMatrixMatrixSub(cublasHandle_t handle, int m, int n,
+                                  double *a, int lda, double *b, int ldb,
+                                  double *c, int ldc ) {
+  const double alpha = 1.0; const double beta = -1.0;
+  return cublasDgeam(handle, CUBLAS_OP_N, CUBLAS_OP_N, m, n, alpha, a, lda,
+                     beta, b, ldb, c, ldc);
+}
 
 cublasStatus_t GpuVectorVectorDot(cublasHandle_t handle,
                                   int n,
@@ -312,6 +309,6 @@
                                 double *c) {
   return cublasDnrm2(handle, n, a, incx, c);
 }
->>>>>>> 18bdb9bd
+
 }  // namespace Nice
 #endif  // Need Cuda
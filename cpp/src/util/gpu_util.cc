// The MIT License (MIT)
//
// Copyright (c) 2016 Northeastern University
//
// Permission is hereby granted, free of charge, to any person obtaining a copy
// of this software and associated documentation files (the "Software"), to deal
// in the Software without restriction, including without limitation the rights
// to use, copy, modify, merge, publish, distribute, sublicense, and/or sell
// copies of the Software, and to permit persons to whom the Software is
// furnished to do so, subject to the following conditions:
//
// The above copyright notice and this permission notice shall be included in
// all copies or substantial portions of the Software.
//
// THE SOFTWARE IS PROVIDED "AS IS", WITHOUT WARRANTY OF ANY KIND, EXPRESS OR
// IMPLIED, INCLUDING BUT NOT LIMITED TO THE WARRANTIES OF MERCHANTABILITY,
// FITNESS FOR A PARTICULAR PURPOSE AND NONINFRINGEMENT. IN NO EVENT SHALL THE
// AUTHORS OR COPYRIGHT HOLDERS BE LIABLE FOR ANY CLAIM, DAMAGES OR OTHER
// LIABILITY, WHETHER IN AN ACTION OF CONTRACT, TORT OR OTHERWISE, ARISING FROM,
// OUT OF OR IN CONNECTION WITH THE SOFTWARE OR THE USE OR OTHER DEALINGS IN THE
// SOFTWARE.

<<<<<<< HEAD
=======
#ifdef CUDA_AND_GPU
>>>>>>> eca9b1e5
#include "include/gpu_util.h"

namespace Nice {

//
// Cusolver wraper functions
//
void GpuSvd(cusolverDnHandle_t solver_handle,
           int M,
           int N,
           float * d_A,
           float * d_S,
           float * d_U,
           float * d_V,
           float * work,
           int work_size,
           int * devInfo) {
  CUSOLVER_CALL(cusolverDnSgesvd(solver_handle,
                          'A', 'A', M, N, d_A, M, d_S,
                          d_U, M, d_V, N, work, work_size,
                          NULL, devInfo));
}

void GpuSvd(cusolverDnHandle_t solver_handle,
           int M,
           int N,
           double * d_A,
           double * d_S,
           double * d_U,
           double * d_V,
           double * work,
           int work_size,
           int * devInfo) {
  CUSOLVER_CALL(cusolverDnDgesvd(solver_handle,
                         'A', 'A', M, N, d_A, M, d_S,
                          d_U, M, d_V, N, work, work_size,
                          NULL, devInfo));
}

void GpuGetLUDecompWorkspace(cusolverDnHandle_t handle,
                                    int m,
                                    int n,
                                    float *A,
                                    int lda,
                                    int *Lwork) {
  CUSOLVER_CALL(cusolverDnSgetrf_bufferSize(handle, m, n, A, lda, Lwork));
}

void GpuGetLUDecompWorkspace(cusolverDnHandle_t handle,
                                    int m,
                                    int n,
                                    double *A,
                                    int lda,
                                    int *Lwork) {
  CUSOLVER_CALL(cusolverDnDgetrf_bufferSize(handle, m, n, A, lda, Lwork));
}

void GpuLUDecomposition(cusolverDnHandle_t handle,
                                    int m,
                                    int n,
                                    float *A,
                                    int lda,
                                    float *Workspace,
                                    int *devIpiv, int *devInfo) {
  CUSOLVER_CALL(cusolverDnSgetrf(handle, m, n, A, lda,
    Workspace, devIpiv, devInfo));
}

void GpuLUDecomposition(cusolverDnHandle_t handle,
                                    int m,
                                    int n,
                                    double *A,
                                    int lda,
                                    double *Workspace,
                                    int *devIpiv, int *devInfo) {
  CUSOLVER_CALL(cusolverDnDgetrf(handle, m, n, A, lda,
    Workspace, devIpiv, devInfo));
}

void GpuLinearSolver(cusolverDnHandle_t handle,
                                 cublasOperation_t trans,
                                 int n,
                                 int nrhs,
                                 const float *A,
                                 int lda,
                                 const int *devIpiv,
                                 float *B,
                                 int ldb,
                                 int *devInfo) {
  CUSOLVER_CALL(cusolverDnSgetrs(handle, trans, n, nrhs, A, lda,
                          devIpiv, B, ldb, devInfo));
}

void GpuLinearSolver(cusolverDnHandle_t handle,
                                 cublasOperation_t trans,
                                 int n,
                                 int nrhs,
                                 const double *A,
                                 int lda,
                                 const int *devIpiv,
                                 double *B,
                                 int ldb,
                                 int *devInfo) {
  CUSOLVER_CALL(cusolverDnDgetrs(handle, trans, n, nrhs, A, lda,
                          devIpiv, B, ldb, devInfo));
}
void GpuLuWorkspace(cusolverDnHandle_t handle,
                                int m,
                                int n,
                                float *a,
                                int *worksize) {
  CUSOLVER_CALL(cusolverDnSgetrf_bufferSize(handle, m, n, a, m, &(*worksize)));
}
void GpuLuWorkspace(cusolverDnHandle_t handle,
                                int m,
                                int n,
                                double *a,
                                int *worksize) {
  CUSOLVER_CALL(cusolverDnDgetrf_bufferSize(handle, m, n, a, m, &(*worksize)));
}
void GpuDeterminant(cusolverDnHandle_t handle,
                                int m,
                                int n,
                                float *a,
                                float *workspace,
                                int *devIpiv,
                                int *devInfo) {
  CUSOLVER_CALL(cusolverDnSgetrf(handle, m, n, a, m,
    workspace, devIpiv, devInfo));
}
void GpuDeterminant(cusolverDnHandle_t handle,
                                int m,
                                int n,
                                double *a,
                                double *workspace,
                                int *devIpiv,
                                int *devInfo) {
  CUSOLVER_CALL(cusolverDnDgetrf(handle, m, n, a, m,
    workspace, devIpiv, devInfo));
}

//
// Cublas wraper functions
//
void GpuMatrixVectorMul(cublasHandle_t handle,
                                  cublasOperation_t trans,
                                  int m, int n,
                                  const float *alpha,
                                  const float *A, int lda,
                                  const float *x, int incx,
                                  const float *beta,
                                  float *y, int incy) {
  CUBLAS_CALL(cublasSgemv(handle, trans, m, n, alpha,
                     A, lda, x, incx, beta, y, incy));
}

void GpuMatrixVectorMul(cublasHandle_t handle,
                                  cublasOperation_t trans,
                                  int m, int n,
                                  const double *alpha,
                                  const double *A, int lda,
                                  const double *x, int incx,
                                  const double *beta,
                                  double *y, int incy) {
  CUBLAS_CALL(cublasDgemv(handle, trans, m, n, alpha,
                     A, lda, x, incx, beta, y, incy));
}

void GpuMatrixScalarMul(cublasHandle_t handle,
                                  int n,
                                  const float &scalar,
                                  float *a) {
  CUBLAS_CALL(cublasSscal(handle, n, &scalar, a, 1));
}

void GpuMatrixScalarMul(cublasHandle_t handle,
                                  int n,
                                  const double &scalar,
                                  double *a) {
  CUBLAS_CALL(cublasDscal(handle, n, &scalar, a, 1));
}

void GpuMatrixMatrixMul(cublasHandle_t handle,
                                  int m,
                                  int n,
                                  int k,
                                  float *a,
                                  float *b,
                                  float *c) {
  const float alpha = 1.0; const float beta = 0.0;
  CUBLAS_CALL(cublasSgemm(handle, CUBLAS_OP_N, CUBLAS_OP_N,
                     m, n, k, &alpha, a, m, b, k, &beta, c, m));
}

void GpuMatrixMatrixMul(cublasHandle_t handle,
                                  int m,
                                  int n,
                                  int k,
                                  double *a,
                                  double *b,
                                  double *c) {
  const double alpha = 1.0; const double beta = 0.0;
  CUBLAS_CALL(cublasDgemm(handle, CUBLAS_OP_N, CUBLAS_OP_N,
                     m, n, k, &alpha, a, m, b, k, &beta, c, m));
}

void GpuMatrixAdd(cublasHandle_t handle,
                            int m,
                            int n,
                            const float *alpha,
                            const float *A, int lda,
                            const float *beta,
                            const float *B, int ldb,
                            float *C, int ldc) {
  CUBLAS_CALL(cublasSgeam(handle, CUBLAS_OP_N, CUBLAS_OP_N,
                     m, n, alpha, A, lda, beta, B, ldb, C, ldc));
}

void GpuMatrixAdd(cublasHandle_t handle,
                            int m,
                            int n,
                            const double *alpha,
                            const double *A, int lda,
                            const double *beta,
                            const double *B, int ldb,
                            double *C, int ldc) {
  CUBLAS_CALL(cublasDgeam(handle, CUBLAS_OP_N, CUBLAS_OP_N,
                     m, n, alpha, A, lda, beta, B, ldb, C, ldc));
}

void GpuMatrixMatrixSub(cublasHandle_t handle, int m, int n,
                                  const float *alpha, float *a, int lda,
                                  const float *beta, float *b, int ldb,
                                  float *c, int ldc ) {
  CUBLAS_CALL(cublasSgeam(handle, CUBLAS_OP_N, CUBLAS_OP_N, m, n, alpha, a, lda,
                     beta, b, ldb, c, ldc));
}

void GpuMatrixMatrixSub(cublasHandle_t handle, int m, int n,
                                  const double *alpha, double *a, int lda,
                                  const double *beta, double *b, int ldb,
                                  double *c, int ldc ) {
  CUBLAS_CALL(cublasDgeam(handle, CUBLAS_OP_N, CUBLAS_OP_N, m, n, alpha, a, lda,
                     beta, b, ldb, c, ldc));
}

void GpuVectorVectorDot(cublasHandle_t handle,
                                  int n,
                                  float *a,
                                  float *b,
                                  float *c) {
  CUBLAS_CALL(cublasSdot(handle, n, a, 1.0, b, 1.0, c));
}

void GpuVectorVectorDot(cublasHandle_t handle,
                                  int n,
                                  double *a,
                                  double *b,
                                  double *c) {
  CUBLAS_CALL(cublasDdot(handle, n, a, 1.0, b, 1.0, c));
}

void GpuFrobeniusNorm(cublasHandle_t handle,
                                int n,
                                int incx,
                                float *a,
                                float *c) {
  CUBLAS_CALL(cublasSnrm2(handle, n, a, incx, c));
}

void GpuFrobeniusNorm(cublasHandle_t handle,
                                int n,
                                int incx,
                                double *a,
                                double *c) {
  CUBLAS_CALL(cublasDnrm2(handle, n, a, incx, c));
}

<<<<<<< HEAD
}  // namespace Nice
=======
}  // namespace Nice
#endif  // CUDA_AND_GPU
>>>>>>> eca9b1e5
<|MERGE_RESOLUTION|>--- conflicted
+++ resolved
@@ -20,10 +20,7 @@
 // OUT OF OR IN CONNECTION WITH THE SOFTWARE OR THE USE OR OTHER DEALINGS IN THE
 // SOFTWARE.
 
-<<<<<<< HEAD
-=======
 #ifdef CUDA_AND_GPU
->>>>>>> eca9b1e5
 #include "include/gpu_util.h"
 
 namespace Nice {
@@ -302,9 +299,5 @@
   CUBLAS_CALL(cublasDnrm2(handle, n, a, incx, c));
 }
 
-<<<<<<< HEAD
 }  // namespace Nice
-=======
-}  // namespace Nice
-#endif  // CUDA_AND_GPU
->>>>>>> eca9b1e5
+#endif  // CUDA_AND_GPU
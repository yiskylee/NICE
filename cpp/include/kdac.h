// The MIT License (MIT)
//
// Copyright (c) 2016 Northeastern University
//
// Permission is hereby granted, free of charge, to any person obtaining a copy
// of this software and associated documentation files (the "Software"), to deal
// in the Software without restriction, including without limitation the rights
// to use, copy, modify, merge, publish, distribute, sublicense, and/or sell
// copies of the Software, and to permit persons to whom the Software is
// furnished to do so, subject to the following conditions:
//
// The above copyright notice and this permission notice shall be included in
// all copies or substantial portions of the Software.
//
// THE SOFTWARE IS PROVIDED "AS IS", WITHOUT WARRANTY OF ANY KIND, EXPRESS OR
// IMPLIED, INCLUDING BUT NOT LIMITED TO THE WARRANTIES OF MERCHANTABILITY,
// FITNESS FOR A PARTICULAR PURPOSE AND NONINFRINGEMENT. IN NO EVENT SHALL THE
// AUTHORS OR COPYRIGHT HOLDERS BE LIABLE FOR ANY CLAIM, DAMAGES OR OTHER
// LIABILITY, WHETHER IN AN ACTION OF CONTRACT, TORT OR OTHERWISE, ARISING FROM,
// OUT OF OR IN CONNECTION WITH THE SOFTWARE OR THE USE OR OTHER DEALINGS IN THE
// SOFTWARE.

// Kernel Dimension Alternative Clustering (KDAC base class)
// Please refer to the paper published in PAMI by Liu, Dy and Jordan at:
// http://people.eecs.berkeley.edu/~jordan/papers/niu-dy-jordan-pami.pdf
// We try to follow naming conventions in the paper as much as possible.
// The lower cased variable names is the same as in the paper, and the
// upper cased matrix variable names in the paper are converted to lower
// case suffixed with "_matrix". For example:
// matrix U in the paper is named u_matrix in this implementation.

#ifndef CPP_INCLUDE_KDAC_H
#define CPP_INCLUDE_KDAC_H
#include <functional>
#include <vector>
#include <cmath>
#include <valarray>
#include <tgmath.h>
#include <numeric>
#include <cmath>
#include "include/matrix.h"
#include "include/vector.h"
#include "include/cpu_operations.h"
#include "include/gpu_operations.h"
#include "include/svd_solver.h"
#include "include/kmeans.h"
#include "Eigen/Core"
#include "include/util.h"
#include "include/kernel_types.h"
#include "include/kdac_profiler.h"


namespace Nice {
template<typename T>
class KDAC {
 public:
  /// This is the default constructor for KDAC
  /// Number of clusters c and reduced dimension q will be both set to 2
  KDAC() :
      c_(2),
      q_(2),
      n_(0),
      d_(0),
      lambda_(1),
      alpha_(1.0),
      kernel_type_(kGaussianKernel),
      constant_(1.0),
      u_converge_(false),
      w_converge_(false),
      u_w_converge_(false),
      threshold_(0.01),
      x_matrix_(),
      w_matrix_(),
      pre_w_matrix_(),
      y_matrix_(),
      y_matrix_temp_(),
      y_matrix_tilde_(),
      d_matrix_(),
      d_matrix_to_the_minus_half_(),
      d_ii_(),
      d_i_(),
      didj_matrix_(),
      k_matrix_(),
      k_matrix_y_(),
      u_matrix_(),
      pre_u_matrix_(),
      u_matrix_normalized_(),
      l_matrix_(),
      h_matrix_(),
      gamma_matrix_(),
      g_of_w_(),
      clustering_result_(),
<<<<<<< HEAD
      device_type_("cpu"),
=======
>>>>>>> 7fe55ff9
      verbose_(false) {}

  ~KDAC() {}
  KDAC(const KDAC &rhs) {}

  // Set the number of clusters c
  void SetC(int c) { c_ = c; }

  // Set lambda for HSIC
  void SetLambda(float lambda) { lambda_ = lambda; }

  /// Set the reduced dimension q
  void SetQ(int q) { q_ = q; }

  /// Set the kernel type: kGaussianKernel, kPolynomialKernel, kLinearKernel
  /// And set the constant associated the kernel
  void SetKernel(KernelType kernel_type, float constant) {
    kernel_type_ = kernel_type;
    constant_ = constant;
  }

  void SetVerbose(bool verbose) { verbose_ = verbose; }

  int GetD(void) { return d_; }

  int GetN(void) { return n_; }

  int GetQ(void) { return q_; }

  int GetC(void) { return c_; }

  Matrix<T> GetU(void) { return u_matrix_; }

  Matrix<T> GetW(void) { return w_matrix_; }

  Matrix<T> GetUNormalized(void) { return u_matrix_normalized_; }

  Matrix<T> GetL(void) { return l_matrix_; }

  Matrix<T> GetDMatrix(void) { return d_matrix_; }

  Matrix<T> GetDToTheMinusHalf(void) { return d_matrix_to_the_minus_half_; }

  Matrix<T> GetK(void) { return k_matrix_; }

  Matrix<T> GetY(void) { return y_matrix_; }

  std::vector<Matrix<T>> GetAList(void) { return a_matrices_list_; }

  Matrix<T> GetYTilde(void) { return y_matrix_tilde_; }

  Matrix<T> GetGamma(void) { return gamma_matrix_; }

  KDACProfiler GetProfiler(void) { return profiler_; }

  /// This function creates the first clustering result
  /// \param input_matrix
  /// The input matrix of n samples and d features where each row
  /// represents a sample
  /// \return
  /// It only generates the clustering result but does not returns it
  /// Users can use Predict() to get the clustering result returned
  void Fit(const Matrix<T> &input_matrix) {
    x_matrix_ = input_matrix;
    n_ = input_matrix.rows();
    d_ = input_matrix.cols();
    CheckQD();
    // When there is no Y, it is the the first round when the second term
    // lambda * HSIC is zero, we do not need to optimize W, and we directly
    // go to kmeans where Y_0 is generated. And both u and v are converged.
    OptimizeU();
    RunKMeans();
  }


  // Fit() with an empty param list can only be run when the X and Y already
  // exist from the previous round of computation
  void Fit(void) {
    u_converge_ = false;
    w_converge_ = false;
    u_w_converge_ = false;
    while (!u_w_converge_) {
      pre_u_matrix_ = u_matrix_;
      pre_w_matrix_ = w_matrix_;
      OptimizeU();
      OptimizeW();
      u_converge_ = util::CheckConverged(u_matrix_, pre_u_matrix_, threshold_);
      w_converge_ = util::CheckConverged(w_matrix_, pre_w_matrix_, threshold_);
      u_w_converge_ = u_converge_ && w_converge_;
    }
    RunKMeans();
  }

  /// This function creates an alternative clustering result
  /// Must be called after \ref Fit(const Matrix<T> &input_matrix)
  /// when the first clustering result is generated
  /// \param input_matrix
  /// The input matrix of n samples and d features where each row
  /// represents a sample
  /// \param y_matrix
  /// The binary matrix of n x (c0 + c1 + c2 + ...) which represent
  /// the previous cluster assignments
  /// \return
  /// It only generates the clustering result but does not returns it
  /// Users can use Predict() to get the clustering result returned
  void Fit(const Matrix<T> &input_matrix, const Matrix<T> &y_matrix) {
    // This is called when we have exsiting labels Y
    // now we are generating an alternative view with a
    // given Y_previous by doing Optimize both W and U until they converge
    // Following the pseudo code in Algorithm 1 in the paper
    profiler_.fit.Start();
    PROFILE(Init(input_matrix, y_matrix), profiler_.init);
    while (!u_w_converge_) {
      pre_u_matrix_ = u_matrix_;
      pre_w_matrix_ = w_matrix_;
      PROFILE(OptimizeU(), profiler_.u);
      PROFILE(OptimizeW(), profiler_.w);
<<<<<<< HEAD
      u_converge_ = CheckConverged(u_matrix_, pre_u_matrix_, threshold_);
      w_converge_ = CheckConverged(w_matrix_, pre_w_matrix_, threshold_);
=======
      u_converge_ = util::CheckConverged(u_matrix_, pre_u_matrix_, threshold_);
      w_converge_ = util::CheckConverged(w_matrix_, pre_w_matrix_, threshold_);
>>>>>>> 7fe55ff9
      u_w_converge_ = u_converge_ && w_converge_;
      if (verbose_) {
        if (u_converge_)
          std::cout << "U Converged | ";
        if (w_converge_)
          std::cout << "W Converged" << std::endl;
      }
    }
    if (verbose_)
      std::cout << "U and W Converged" << std::endl;
    PROFILE(RunKMeans(), profiler_.kmeans);
    if (verbose_)
      std::cout << "Kmeans Done" << std::endl;
    profiler_.fit.Stop();
  }

  /// Running Predict() after Fit() returns
  /// the current clustering result as a Vector of T
  /// \return
  /// A NICE vector of T that specifies the clustering result
  Vector<T> Predict(void) {
    if (clustering_result_.rows() == 0) {
      std::cerr << "Fit() must be run before Predict(), exiting" << std::endl;
      exit(1);
    } else {
      return clustering_result_;
    }
  }

 protected:
  int c_;  // cluster number c
  int q_;  // reduced dimension q
  int n_;  // number of samples in input data X
  int d_;  // input data X dimension d
  float lambda_;  // Learning rate lambda
  float alpha_;  // Alpha in W optimization
  KernelType kernel_type_;  // The kernel type of the kernel matrix
  float constant_;  // In Gaussian kernel, this is sigma;
  // In Polynomial kernel, this is the polynomial order
  // In Linear kernel, this is c as well
  bool u_converge_;  // If matrix U reaches convergence, false by default
  bool w_converge_;  // If matrix W reaches convergence, false by default
  bool u_w_converge_;  // If matrix U and W both converge, false by default
  T threshold_;  // To determine convergence
  Matrix<T> x_matrix_;  // Input matrix X (n by d)
  Matrix<T> w_matrix_;  // Transformation matrix W (d by q, q < d).
  // Initialized to (d by d) of I
  Matrix<T> pre_w_matrix_;  // W matrix from last iteration,
  // to check convergence
  Matrix<T> y_matrix_;  // Labeling matrix Y (n by (c0 + c1 + c2 + ..))
  Matrix<T> y_matrix_temp_;  // The matrix that holds the current Y_i
  Matrix<T> y_matrix_tilde_;  // The kernel matrix for Y
  Matrix<T> d_matrix_;  // Diagonal degree matrix D (n by n)
  Matrix<T> d_matrix_to_the_minus_half_;  // D^(-1/2) matrix
  Vector<T> d_ii_;  // The diagonal vector of the matrix D
  Vector<T> d_i_;  // The diagonal vector of the matrix D^(-1/2)
  Matrix<T> didj_matrix_;  // The matrix whose element (i, j) equals to
  // di * dj - the ith and jth element from vector d_i_
  Matrix<T> k_matrix_;  // Kernel matrix K (n by n)
  Matrix<T> k_matrix_y_;  // Kernel matrix for Y (n by n)
  Matrix<T> u_matrix_;  // Embedding matrix U (n by c)
  Matrix<T> pre_u_matrix_;  // The U from last iteration, to check convergence
  Matrix<T> u_matrix_normalized_;  // Row-wise normalized U
  Matrix<T> l_matrix_;  // D^(-1/2) * K * D^(-1/2)
  Matrix<T> h_matrix_;  // Centering matrix (n by n)
  Matrix<T> gamma_matrix_;  // The nxn gamma matrix used in gamma_ij
  Matrix<T> g_of_w_;  // g(w) for updating gradient
  // in formula 5
  std::vector<Matrix<T>> a_matrices_list_;  // An n*n list that contains all of
  Vector<T> clustering_result_;  // Current clustering result
  T phi_of_alpha_, phi_of_zero_, phi_of_zero_prime_;
  // A struct contains timers for different functions
  KDACProfiler profiler_;
<<<<<<< HEAD
  int w_col_num_iters_;

  // Set to "cpu" or "gpu"
  std::string device_type_;

=======
>>>>>>> 7fe55ff9
  // Set to true for debug use
  bool verbose_;


  Vector<T> GenOrthogonal(const Matrix<T> &space,
                          const Vector<T> &vector) {
    Vector<T> projection = Vector<T>::Zero(space.rows());
    for (int j = 0; j < space.cols(); j++) {
      // projection = (v * u / u^2) * u
      projection += (vector.dot(space.col(j)) /
          space.col(j).squaredNorm()) * space.col(j);
    }
    return vector - projection;
  }

  Vector<T> GenOrthonormal(const Matrix<T> &space,
                           const Vector<T> &vector) {
    Vector<T> ortho_vector = GenOrthogonal(space, vector);
    return ortho_vector.array() / ortho_vector.norm();
  }

  void GenGammaMatrix(void) {
    // didj matrix contains the element (i, j) that equal to d_i * d_j
    didj_matrix_ = d_i_ * d_i_.transpose();
    // Generate the Gamma matrix in equation 5, which is a constant since
    // we have U fixed. Note that instead of generating one element of
    // gamma_ij on the fly as in the paper, we generate the whole gamma matrix
    // at one time and then access its entry of (i, j)
    // This is an element-wise operation
    // u*ut and didj matrix has the same size
    gamma_matrix_ = ((u_matrix_ * u_matrix_.transpose()).array() /
        didj_matrix_.array()).matrix() - lambda_ * y_matrix_tilde_;
  }

  void GenGofW(void) {
    // After gamma_matrix is generated, we are optimizing gamma * kij as in 5
    // g_of_w is g(w_l) that is multiplied by g(w_(l+1)) in each iteration
    // of changing l.
    // Note that here the g_of_w is a n*n matrix because it contains A_ij
    // g_of_w(i, j) corresponding to exp(-w_T * A_ij * w / 2sigma^2)
    // When l = 0, g_of_w is 1
    // when l = 1, g_of_w is 1 .* g(w_1)
    // when l = 2, g_of_w is 1 .* g(w_1) .* g(w_2)...
    g_of_w_ = Matrix<T>::Constant(this->n_, this->n_, 1);
  }

  /// Generates a degree matrix D from an input kernel matrix
  /// It also generates D^(-1/2) and two diagonal vectors
  void GenDegreeMatrix(void) {
    // Generate the diagonal vector d_i and degree matrix D
    d_ii_ = k_matrix_.rowwise().sum();
    d_matrix_ = d_ii_.asDiagonal();
    // Generate matrix D^(-1/2)
    d_i_ = d_ii_.array().sqrt().unaryExpr(std::ptr_fun(util::reciprocal<T>));
    d_matrix_to_the_minus_half_ = d_i_.asDiagonal();
  }


  // Check if q is not bigger than c
  void CheckQD() {
    if (q_ >= d_) {
      std::cerr << "Reduced dimension q cannot >= dimension d" << std::endl;
      exit(1);
    }
  }

  /// This function runs KMeans on the normalized U
  void RunKMeans() {
    KMeans<T> kms;
    T eps = std::numeric_limits<T>::min();
    // Add a very small number to the l2 norm of each row in case it is 0
    u_matrix_normalized_ = u_matrix_.array().colwise() /
        (u_matrix_.rowwise().norm().array() + eps);
    kms.Fit(u_matrix_normalized_, c_);
    clustering_result_ = kms.GetLabels();
    if (y_matrix_.cols() == 0) {
      // When this is calculating Y0
      y_matrix_ = Matrix<T>::Zero(n_, c_);
      for (int i = 0; i < n_; i++)
        y_matrix_(i, clustering_result_(i)) = 1;
    } else {
      // When this is to calculate Y_i and append it to Y_[0~i-1]
      for (int i = 0; i < n_; i++)
        y_matrix_temp_(i, clustering_result_(i)) = 1;
      Matrix<T> y_matrix_new(n_, y_matrix_.cols() + c_);
      y_matrix_new << y_matrix_, y_matrix_temp_;
      y_matrix_ = y_matrix_new;
      // Reset the y_matrix_temp holder to zero
      y_matrix_temp_.setZero();
    }
  }

  void GenKernelMatrix() {
    // If this is the first round and second,
    // then we use the full X to initialize the
    // U matrix, Otherwise, we project X to subspace W (n * d to n * q)
    // Generate the kernel matrix based on kernel type from projected X
    Matrix<T> projected_x_matrix = x_matrix_ * w_matrix_;
    util::CheckFinite(projected_x_matrix, "proj");
    std::cout << "max in proj: " << projected_x_matrix.array().maxCoeff() << std::endl;
    if (kernel_type_ == kGaussianKernel) {
      float sigma_sq = constant_ * constant_;
      for (int i = 0; i < n_; i++)
        for (int j = 0; j < n_; j++) {
          Vector<T> delta_ij =
              projected_x_matrix.row(i) - projected_x_matrix.row(j);
          T i_j_dist = delta_ij.norm();
          k_matrix_(i, j) = exp(-i_j_dist / (2 * sigma_sq));
        }
    }
  }

  void OptimizeU(void) {
<<<<<<< HEAD
    // If this is the first round and second,
    // then we use the full X to initialize the
    // U matrix, Otherwise, we project X to subspace W (n * d to n * q)
    Matrix<T> projected_x_matrix = x_matrix_ * w_matrix_;
    CheckFinite(projected_x_matrix, "projected_x_matrix");
    // Generate the kernel matrix based on kernel type from projected X
    k_matrix_ = CpuOperations<T>::GenKernelMatrix(
        projected_x_matrix, kernel_type_, constant_);
=======

    GenKernelMatrix();

>>>>>>> 7fe55ff9
    // Generate degree matrix from the kernel matrix
    // d_i is the diagonal vector of degree matrix D
    // This is a reference to how to directly generate D^(-1/2)
    // Vector<T> d_i = k_matrix_.rowwise().sum().array().sqrt().unaryExpr(
    //     std::ptr_fun(util::reciprocal<T>));
    // d_matrix_ = d_i.asDiagonal();

    // Generate D and D^(-1/2)
    GenDegreeMatrix();
    l_matrix_ = d_matrix_to_the_minus_half_ *
        k_matrix_ * d_matrix_to_the_minus_half_;
    SvdSolver<T> solver;
    solver.Compute(l_matrix_);
    // Generate a u matrix from SVD solver and then use Normalize
    // to normalize its rows
    u_matrix_ = solver.MatrixU().leftCols(c_);
    CheckFiniteOptimizeU();
    if (verbose_)
      std::cout << "U Optimized" << std::endl;
  }

  virtual void OptimizeW(void) {

<<<<<<< HEAD
  void CheckFiniteOptimizeW(void) {
    CheckFinite(didj_matrix_, "didj");
    CheckFinite(gamma_matrix_, "Gamma");
    CheckFinite(w_matrix_, "W");
  }

  void OptimizeW(void) {
    profiler_.w_part1.Start();
    // didj matrix contains the element (i, j) that equal to d_i * d_j
    didj_matrix_ = d_i_ * d_i_.transpose();
    // Generate the Gamma matrix in equation 5, which is a constant since
    // we have U fixed. Note that instead of generating one element of
    // gamma_ij on the fly as in the paper, we generate the whole gamma matrix
    // at one time and then access its entry of (i, j)
    // This is an element-wise operation
    // u*ut and didj matrix has the same size
    gamma_matrix_ = ((u_matrix_ * u_matrix_.transpose()).array() /
        didj_matrix_.array()).matrix() - lambda_ * y_matrix_tilde_;
    // After gamma_matrix is generated, we are optimizing gamma * kij as in 5
    // g_of_w is g(w_l) that is multiplied by g(w_(l+1)) in each iteration
    // of changing l.
    // Note that here the g_of_w is a n*n matrix because it contains A_ij
    // g_of_w(i, j) corresponding to exp(-w_T * A_ij * w / 2sigma^2)
    // When l = 0, g_of_w is 1
    // when l = 1, g_of_w is 1 .* g(w_1)
    // when l = 2, g_of_w is 1 .* g(w_1) .* g(w_2)...
    Matrix<T> g_of_w = Matrix<T>::Constant(n_, n_, 1);
=======
>>>>>>> 7fe55ff9
    // If w_matrix is still I (d x d), now it is time to change it to d x q
    if (w_matrix_.cols() == d_)
      w_matrix_ = Matrix<T>::Identity(d_, q_);

    // We optimize each column in the W matrix
    for (int l = 0; l < w_matrix_.cols(); l++) {
      Vector<T> w_l;
      // Number of iterations in converging w_l
      // Get orthogonal to make w_l orthogonal to vectors from w_0 to w_(l-1)
      // when l is not 0
      if (l == 0) {
        w_l = w_matrix_.col(l);
        w_l = w_l.array() / w_l.norm();
      } else {
        w_l = GenOrthonormal(w_matrix_.leftCols(l), w_matrix_.col(l));
      }
      // Search for the w_l that maximizes formula 5
      // The initial objective is set to the lowest number

      T objective = std::numeric_limits<T>::lowest();
      bool w_l_converged = false;
<<<<<<< HEAD
      profiler_.w_part1.Record();
=======
>>>>>>> 7fe55ff9
      while (!w_l_converged) {
        Vector<T> grad_f_vertical;
        T pre_objective = objective;
        // Calculate the w gradient in equation 13, then find the gradient
        // that is vertical to the space spanned by w_0 to w_l
//        util::Print(g_of_w_.block(0,0,4,4), "g_of_w");
        Vector<T> grad_f = GenWGradient(w_l);
//        util::Print(grad_f.head(4), "grad_f");
        grad_f_vertical =
            GenOrthonormal(w_matrix_.leftCols(l + 1), grad_f);
        LineSearch(grad_f_vertical, &w_l, &objective);
        w_l = sqrt(1.0 - pow(alpha_, 2)) * w_l + alpha_ * grad_f_vertical;
//        util::Print(w_l.head(4), "w_l");
        w_matrix_.col(l) = w_l;
<<<<<<< HEAD
        w_l_converged = CheckConverged(objective, pre_objective, threshold_);
        profiler_.w_part3.Record();
      }
      profiler_.w_part2.Start();
      UpdateGOfW(g_of_w, w_l);
      // TODO: Need to learn about if using Vector<T> &w_l = w_matrix_.col(l)
      CheckFiniteOptimizeW();
      profiler_.w_part2.Record();
      if (verbose_)
        std::cout << "Column " << l+1 << " cost: " << objective << " | ";
    }
    profiler_.w_part1.SumRecords();
    profiler_.w_part2.SumRecords();
    profiler_.w_part3.SumRecords();
    profiler_.w_part4.SumRecords();
    profiler_.w_part5.SumRecords();
    profiler_.w_part6.SumRecords();
//    profiler_.w_part7.SumRecords();
    if (verbose_)
      std::cout << "W Optimized" << std::endl;
=======
        w_l_converged =
            util::CheckConverged(objective, pre_objective, threshold_);
      }
      UpdateGOfW(w_l);
      // TODO: Need to learn about if using Vector<T> &w_l = w_matrix_.col(l)
      CheckFiniteOptimizeW();
      if (verbose_)
        std::cout << "Column " << l+1 << " cost: " << objective << " | ";
    }
    if (verbose_)
      std::cout << "W Optimized" << std::endl;
    profiler_.gen_phi.SumRecords();
    profiler_.gen_grad.SumRecords();
    profiler_.update_g_of_w.SumRecords();
>>>>>>> 7fe55ff9
  }

  void LineSearch(const Vector<T> &gradient,
                  Vector<T> *w_l, T *objective) {
    alpha_ = 1.0;
    float a1 = 0.1;
    float rho = 0.8;
    phi_of_alpha_ = 0;
    phi_of_zero_ = 0;
    phi_of_zero_prime_ = 0;

    if (kernel_type_ == kGaussianKernel) {
      GenPhi(*w_l, gradient, true);
      if (phi_of_zero_prime_ < 0) {
        *w_l = -(*w_l);
        GenPhi(*w_l, gradient, true);
      }
      while (phi_of_alpha_ < phi_of_zero_ + alpha_ * a1 * phi_of_zero_prime_
          || alpha_ * a1 * phi_of_zero_prime_ > 1e-20) {
        alpha_ = alpha_ * rho;
        GenPhi(*w_l, gradient, false);
      }
      *objective = phi_of_alpha_;
    }
  }

  void CheckFiniteOptimizeU(void) {

    util::CheckFinite(k_matrix_, "Kernel");
    util::CheckFinite(d_matrix_to_the_minus_half_, "d_matrix_to_minus_half");
    util::CheckFinite(l_matrix_, "L");
    util::CheckFinite(u_matrix_, "U");
  }

  void CheckFiniteOptimizeW(void) {
    util::CheckFinite(didj_matrix_, "didj");
    util::CheckFinite(gamma_matrix_, "Gamma");
    util::CheckFinite(w_matrix_, "W");
  }

  // Initialization for generating alternative views with a given Y
  virtual void Init(const Matrix<T> &input_matrix,
                    const Matrix<T> &y_matrix) {
    x_matrix_ = input_matrix;
    n_ = input_matrix.rows();
    d_ = input_matrix.cols();
    CheckQD();
    util::CheckFinite(x_matrix_, "Input");
    std::cout << "max in input: " << x_matrix_.array().maxCoeff() << std::endl;

    w_matrix_ = Matrix<T>::Identity(d_, d_);
    h_matrix_ = Matrix<T>::Identity(n_, n_)
        - Matrix<T>::Constant(n_, n_, 1) / static_cast<T>(n_);
    y_matrix_temp_ = Matrix<T>::Zero(n_, c_);
    y_matrix_ = y_matrix;
    // kernel matrix
    k_matrix_ = Matrix<T>::Zero(n_, n_);
    // Generate the kernel for the label matrix Y: K_y
    k_matrix_y_ = y_matrix_ * y_matrix_.transpose();
    // Generate Y tilde matrix in equation 5 from kernel matrix of Y
    y_matrix_tilde_ = h_matrix_ * k_matrix_y_ * h_matrix_;
  }

  virtual void UpdateGOfW(const Vector<T> &w_l) = 0;

  virtual void GenPhi(const Vector<T> &w_l,
              const Vector<T> &gradient,
              bool w_l_changed) = 0;

  virtual void GenPhiCoeff(const Vector<T> &w_l, const Vector<T> &gradient) = 0;
  virtual Vector<T> GenWGradient(const Vector<T> &w_l) = 0;



<<<<<<< HEAD
  bool CheckConverged(const T &scalar, const T &pre_scalar,
                      const T &threshold) {
    T change = std::abs(scalar - pre_scalar) / std::abs(pre_scalar);
    bool converged = (change < threshold);
    return converged;
  }
=======
>>>>>>> 7fe55ff9
};
}  // namespace NICE

#endif  // CPP_INCLUDE_KDAC_H<|MERGE_RESOLUTION|>--- conflicted
+++ resolved
@@ -37,7 +37,6 @@
 #include <valarray>
 #include <tgmath.h>
 #include <numeric>
-#include <cmath>
 #include "include/matrix.h"
 #include "include/vector.h"
 #include "include/cpu_operations.h"
@@ -90,10 +89,6 @@
       gamma_matrix_(),
       g_of_w_(),
       clustering_result_(),
-<<<<<<< HEAD
-      device_type_("cpu"),
-=======
->>>>>>> 7fe55ff9
       verbose_(false) {}
 
   ~KDAC() {}
@@ -211,13 +206,8 @@
       pre_w_matrix_ = w_matrix_;
       PROFILE(OptimizeU(), profiler_.u);
       PROFILE(OptimizeW(), profiler_.w);
-<<<<<<< HEAD
-      u_converge_ = CheckConverged(u_matrix_, pre_u_matrix_, threshold_);
-      w_converge_ = CheckConverged(w_matrix_, pre_w_matrix_, threshold_);
-=======
       u_converge_ = util::CheckConverged(u_matrix_, pre_u_matrix_, threshold_);
       w_converge_ = util::CheckConverged(w_matrix_, pre_w_matrix_, threshold_);
->>>>>>> 7fe55ff9
       u_w_converge_ = u_converge_ && w_converge_;
       if (verbose_) {
         if (u_converge_)
@@ -291,14 +281,6 @@
   T phi_of_alpha_, phi_of_zero_, phi_of_zero_prime_;
   // A struct contains timers for different functions
   KDACProfiler profiler_;
-<<<<<<< HEAD
-  int w_col_num_iters_;
-
-  // Set to "cpu" or "gpu"
-  std::string device_type_;
-
-=======
->>>>>>> 7fe55ff9
   // Set to true for debug use
   bool verbose_;
 
@@ -412,20 +394,9 @@
   }
 
   void OptimizeU(void) {
-<<<<<<< HEAD
-    // If this is the first round and second,
-    // then we use the full X to initialize the
-    // U matrix, Otherwise, we project X to subspace W (n * d to n * q)
-    Matrix<T> projected_x_matrix = x_matrix_ * w_matrix_;
-    CheckFinite(projected_x_matrix, "projected_x_matrix");
-    // Generate the kernel matrix based on kernel type from projected X
-    k_matrix_ = CpuOperations<T>::GenKernelMatrix(
-        projected_x_matrix, kernel_type_, constant_);
-=======
 
     GenKernelMatrix();
 
->>>>>>> 7fe55ff9
     // Generate degree matrix from the kernel matrix
     // d_i is the diagonal vector of degree matrix D
     // This is a reference to how to directly generate D^(-1/2)
@@ -449,36 +420,6 @@
 
   virtual void OptimizeW(void) {
 
-<<<<<<< HEAD
-  void CheckFiniteOptimizeW(void) {
-    CheckFinite(didj_matrix_, "didj");
-    CheckFinite(gamma_matrix_, "Gamma");
-    CheckFinite(w_matrix_, "W");
-  }
-
-  void OptimizeW(void) {
-    profiler_.w_part1.Start();
-    // didj matrix contains the element (i, j) that equal to d_i * d_j
-    didj_matrix_ = d_i_ * d_i_.transpose();
-    // Generate the Gamma matrix in equation 5, which is a constant since
-    // we have U fixed. Note that instead of generating one element of
-    // gamma_ij on the fly as in the paper, we generate the whole gamma matrix
-    // at one time and then access its entry of (i, j)
-    // This is an element-wise operation
-    // u*ut and didj matrix has the same size
-    gamma_matrix_ = ((u_matrix_ * u_matrix_.transpose()).array() /
-        didj_matrix_.array()).matrix() - lambda_ * y_matrix_tilde_;
-    // After gamma_matrix is generated, we are optimizing gamma * kij as in 5
-    // g_of_w is g(w_l) that is multiplied by g(w_(l+1)) in each iteration
-    // of changing l.
-    // Note that here the g_of_w is a n*n matrix because it contains A_ij
-    // g_of_w(i, j) corresponding to exp(-w_T * A_ij * w / 2sigma^2)
-    // When l = 0, g_of_w is 1
-    // when l = 1, g_of_w is 1 .* g(w_1)
-    // when l = 2, g_of_w is 1 .* g(w_1) .* g(w_2)...
-    Matrix<T> g_of_w = Matrix<T>::Constant(n_, n_, 1);
-=======
->>>>>>> 7fe55ff9
     // If w_matrix is still I (d x d), now it is time to change it to d x q
     if (w_matrix_.cols() == d_)
       w_matrix_ = Matrix<T>::Identity(d_, q_);
@@ -500,10 +441,6 @@
 
       T objective = std::numeric_limits<T>::lowest();
       bool w_l_converged = false;
-<<<<<<< HEAD
-      profiler_.w_part1.Record();
-=======
->>>>>>> 7fe55ff9
       while (!w_l_converged) {
         Vector<T> grad_f_vertical;
         T pre_objective = objective;
@@ -518,28 +455,6 @@
         w_l = sqrt(1.0 - pow(alpha_, 2)) * w_l + alpha_ * grad_f_vertical;
 //        util::Print(w_l.head(4), "w_l");
         w_matrix_.col(l) = w_l;
-<<<<<<< HEAD
-        w_l_converged = CheckConverged(objective, pre_objective, threshold_);
-        profiler_.w_part3.Record();
-      }
-      profiler_.w_part2.Start();
-      UpdateGOfW(g_of_w, w_l);
-      // TODO: Need to learn about if using Vector<T> &w_l = w_matrix_.col(l)
-      CheckFiniteOptimizeW();
-      profiler_.w_part2.Record();
-      if (verbose_)
-        std::cout << "Column " << l+1 << " cost: " << objective << " | ";
-    }
-    profiler_.w_part1.SumRecords();
-    profiler_.w_part2.SumRecords();
-    profiler_.w_part3.SumRecords();
-    profiler_.w_part4.SumRecords();
-    profiler_.w_part5.SumRecords();
-    profiler_.w_part6.SumRecords();
-//    profiler_.w_part7.SumRecords();
-    if (verbose_)
-      std::cout << "W Optimized" << std::endl;
-=======
         w_l_converged =
             util::CheckConverged(objective, pre_objective, threshold_);
       }
@@ -554,7 +469,6 @@
     profiler_.gen_phi.SumRecords();
     profiler_.gen_grad.SumRecords();
     profiler_.update_g_of_w.SumRecords();
->>>>>>> 7fe55ff9
   }
 
   void LineSearch(const Vector<T> &gradient,
@@ -629,15 +543,6 @@
 
 
 
-<<<<<<< HEAD
-  bool CheckConverged(const T &scalar, const T &pre_scalar,
-                      const T &threshold) {
-    T change = std::abs(scalar - pre_scalar) / std::abs(pre_scalar);
-    bool converged = (change < threshold);
-    return converged;
-  }
-=======
->>>>>>> 7fe55ff9
 };
 }  // namespace NICE
 

--- conflicted
+++ resolved
@@ -60,26 +60,11 @@
         input_file >> m(i, j);
     return m;
   } else {
-    std::cerr << "Cannot open file " + input_file_path + ", exiting..." <<
-        std::endl;
+    std::cerr << "Cannot open file " + input_file_path + ", exiting...";
     exit(1);
   }
 }
 
-<<<<<<< HEAD
-template<typename T>
-Vector<T> FromFile(const std::string &input_file_path,
-                   int num_elements) {
-  std::ifstream input_file(input_file_path, std::ifstream::in);
-  Vector<T> m(num_elements);
-  if (input_file) {
-    for (int i = 0; i < num_elements; i++)
-        input_file >> m(i);
-    return m;
-  } else {
-    std::cerr << "Cannot open file " + input_file_path + ", exiting..." <<
-        std::endl;
-=======
 /// This function reads and creates a matrix from a file
 ///
 /// \param &input_file_path
@@ -128,21 +113,10 @@
     return m;
   } else {
     std::cerr << "Cannot open file " + input_file_path + ", exiting...";
->>>>>>> 52c0b0f7
     exit(1);
   }
 }
 
-<<<<<<< HEAD
-
-
-template<typename T>
-static T reciprocal(T x) {
-  return T(1) / x;
-}
-
-=======
->>>>>>> 52c0b0f7
 }  // namespace util
 
 }  // namespace Nice

// The MIT License (MIT)
//
// Copyright (c) 2016 Northeastern University
//
// Permission is hereby granted, free of charge, to any person obtaining a copy
// of this software and associated documentation files (the "Software"), to deal
// in the Software without restriction, including without limitation the rights
// to use, copy, modify, merge, publish, distribute, sublicense, and/or sell
// copies of the Software, and to permit persons to whom the Software is
// furnished to do so, subject to the following conditions:
//
// The above copyright notice and this permission notice shall be included in
// all copies or substantial portions of the Software.
//
// THE SOFTWARE IS PROVIDED "AS IS", WITHOUT WARRANTY OF ANY KIND, EXPRESS OR
// IMPLIED, INCLUDING BUT NOT LIMITED TO THE WARRANTIES OF MERCHANTABILITY,
// FITNESS FOR A PARTICULAR PURPOSE AND NONINFRINGEMENT. IN NO EVENT SHALL THE
// AUTHORS OR COPYRIGHT HOLDERS BE LIABLE FOR ANY CLAIM, DAMAGES OR OTHER
// LIABILITY, WHETHER IN AN ACTION OF CONTRACT, TORT OR OTHERWISE, ARISING FROM,
// OUT OF OR IN CONNECTION WITH THE SOFTWARE OR THE USE OR OTHER DEALINGS IN THE
// SOFTWARE.

#ifndef CPP_INCLUDE_LOGISTIC_REGRESSION_H_
#define CPP_INCLUDE_LOGISTIC_REGRESSION_H_

#include <string>
#include <iostream>
#include <cmath>
#include <chrono>
#include "include/matrix.h"
#include "include/vector.h"
#include "include/kernel_types.h"
#include "Eigen/SVD"
#include "include/svd_solver.h"
#include "include/util.h"


using namespace std::chrono;

namespace Nice {


// Abstract class of common logistic regression functions
template<typename T>
class LogisticRegression {
 private:
  Vector<T> theta;
  /// Calculates the hypothesis of a given input Vector
  ///
  /// \param input
  /// Input Vector
  ///
  /// \return
  /// This function returns a Vector of type T
  Vector<T> h(Vector<T> input) {
    input = ((-1 * input).array().exp()) + 1;
    return input.array().inverse();
  }


 public:
  LogisticRegression() {
  }

  /// Sets the theta for the model from an external Vector
  ///
  /// \param input
  /// A Vector containing the theta to manually set the model
  void setTheta(const Vector<T> &input) {
    theta = input;
  }

  /// Returns the current theta for the specific model
  ///
  /// \return
  /// A Vector containing the current theta values
  Vector<T> getTheta() {
    return theta;
  }

  Vector<T> truncate(Vector<T> input) {
    Vector<T> small = (input * 100000).unaryExpr(std::ptr_fun<T,T>(std::floor));
    return (small / 100000);
  }

  /// Given a set of features and parameters creates a vector of target outputs
  ///
  /// \param inputs
  /// Matrix of input conditions
  ///
  /// \param thetas
  /// Vector of parameters to fit with input conditions
  ///
  /// \return
  /// This function returns a Vector of target outputs of type T
  Vector<T> Predict(const Matrix<T> &inputs) {
    Vector<T> predictions, yhat;
    Matrix<T> product;
    product = inputs * theta.bottomRows(theta.rows()-1);
    yhat = product.rowwise().sum();
    yhat = yhat.array() + theta(0);
    predictions = h(yhat);
    return predictions;
  }

  /// Generates a set of parameters from a given training sets
  ///
  /// \param xin
  /// Matrix of features
  ///
  /// \param y
  /// Vector of target variables for each set of features
  Vector<T> Fit(const Matrix<T> &xin, const Vector<T> &y, const Matrix<T> &inputs,
    int iterations, T alpha){
    Vector<T> gradient, predictions;
    theta.resize(xin.cols() + 1);
    gradient.resize(theta.rows());
    theta.setZero();
    gradient.setZero();
    for (int i = 0; i < iterations; i++) {
<<<<<<< HEAD
      Vector<T> x_theta = (xin * (theta.bottomRows(theta.rows() - 1)));
      x_theta = x_theta.array() + theta(0);
      gradient.bottomRows(gradient.rows() - 1) =
      xin.transpose() * (h(x_theta) - y);
=======
      Vector<T> x_theta_mult = (xin * (theta.bottomRows(theta.rows() - 1)));
      x_theta_mult = x_theta_mult.array() + theta(0);
      gradient.bottomRows(gradient.rows() - 1) =
        xin.transpose() * (h(x_theta_mult) - y);
>>>>>>> c238168b
      gradient(0) = theta.sum();
      theta = theta - ((alpha/ y.size()) * gradient);
      predictions = Predict(inputs);
      predictions = predictions.unaryExpr(std::ptr_fun<T,T>(std::round));
      //if (((predictions - y).squaredNorm() / predictions.size()) <= .05){
        //std::cout << "Ended at i = " << i << "\n";
        //std::cout << ((predictions - y).squaredNorm() / predictions.size()) << "\n";
        //i = iterations;
      //}
    }
    return predictions;
  }
};
}  // namespace Nice
#endif  // CPP_INCLUDE_LOGISTIC_REGRESSION_H_<|MERGE_RESOLUTION|>--- conflicted
+++ resolved
@@ -118,17 +118,10 @@
     theta.setZero();
     gradient.setZero();
     for (int i = 0; i < iterations; i++) {
-<<<<<<< HEAD
-      Vector<T> x_theta = (xin * (theta.bottomRows(theta.rows() - 1)));
-      x_theta = x_theta.array() + theta(0);
-      gradient.bottomRows(gradient.rows() - 1) =
-      xin.transpose() * (h(x_theta) - y);
-=======
       Vector<T> x_theta_mult = (xin * (theta.bottomRows(theta.rows() - 1)));
       x_theta_mult = x_theta_mult.array() + theta(0);
       gradient.bottomRows(gradient.rows() - 1) =
         xin.transpose() * (h(x_theta_mult) - y);
->>>>>>> c238168b
       gradient(0) = theta.sum();
       theta = theta - ((alpha/ y.size()) * gradient);
       predictions = Predict(inputs);

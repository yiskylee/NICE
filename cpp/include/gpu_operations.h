--- conflicted
+++ resolved
@@ -766,10 +766,5 @@
 GpuUtil<T> *GpuOperations<T>::util_ = GpuUtil<T>::GetInstance();
 
 }  // namespace Nice
-<<<<<<< HEAD
-#endif  // NEED_CUDA
-#endif  // CPP_INCLUDE_GPU_OPERATIONS_H_
-=======
 #endif  // CUDA_AND_GPU
-#endif  // CPP_INCLUDE_GPU_OPERATIONS_H_
->>>>>>> 59d97c07
+#endif  // CPP_INCLUDE_GPU_OPERATIONS_H_
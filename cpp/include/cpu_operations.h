--- conflicted
+++ resolved
@@ -320,9 +320,6 @@
         return (a.dot(b));
     }
   }
-<<<<<<< HEAD
-=======
-
 /// This is a function that calculates the "Outer Product of the input Vectors
 ///
 /// \param a
@@ -332,7 +329,6 @@
 ///
 /// \return
 /// This function returns a Matrix of type T
->>>>>>> b6f89c0e
   static Matrix<T> OuterProduct(const Vector<T> &a, const Vector<T> &b) {
     // This function returns the outer product of he two passed in vectors
     if (a.size() == 0 || b.size() == 0) {

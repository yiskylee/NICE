--- conflicted
+++ resolved
@@ -27,10 +27,6 @@
 #include "include/matrix.h"
 #include "include/vector.h"
 
-<<<<<<< HEAD
-
-=======
->>>>>>> 3afb7a93
 namespace Nice {
 
 // Abstract class of common matrix operation interface
@@ -61,5 +57,4 @@
   static Vector<T> LogicalNot(const Vector<T> &a, const Vector<T> &b);
 };
 }  // namespace Nice
-
 #endif  // CPP_INCLUDE_CPU_OPERATIONS_H_
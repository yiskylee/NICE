--- conflicted
+++ resolved
@@ -33,12 +33,6 @@
 template<typename T>
 class CpuOperations {
  public:
-<<<<<<< HEAD
-  static Matrix<T> Transpose(const Matrix<T> &a)
-  static Vector<T> Transpose(const Vector<T> &a);
-  static Matrix<T> Multiply(const Matrix<T> &a, const T &scalar);
-  static Matrix<T> Multiply(const Matrix<T> &a, const Matrix<T> &b);
-=======
   static Matrix<T> Transpose(const Matrix<T> &a) {
     return a.transpose();  // Return transpose
   }
@@ -53,7 +47,6 @@
     // Matrix-matrix multiplication
     return a * b;
   }
->>>>>>> 51fb34e7
   static Matrix<T> Add(const Matrix<T> &a, const T &scalar);
   static Matrix<T> Add(const Matrix<T> &a, const Matrix<T> &b);
   static Matrix<T> Subtract(const Matrix<T> &a, const T &scalar);

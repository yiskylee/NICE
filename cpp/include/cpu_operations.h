--- conflicted
+++ resolved
@@ -34,19 +34,6 @@
 template<typename T>
 class CpuOperations {
  public:
-<<<<<<< HEAD
-  static Matrix<T> Transpose(const Matrix<T> &a);
-  static Vector<T> Transpose(const Vector<T> &a);
-  static Matrix<T> Multiply(const Matrix<T> &a, const T &scalar);
-  static Matrix<T> Multiply(const Matrix<T> &a, const Matrix<T> &b);
-  static Matrix<T> Add(const Matrix<T> &a, const T &scalar);
-  static Matrix<T> Add(const Matrix<T> &a, const Matrix<T> &b);
-  static Matrix<T> Subtract(const Matrix<T> &a, const T &scalar);
-  static Matrix<T> Subtract(const Matrix<T> &a, const Matrix<T> &b);
-  static Matrix<T> LogicalAnd(const Matrix<T> &a, const Matrix<T> &b);
-  static Matrix<T> LogicalNot(const Matrix<T> &a, const Matrix<T> &b);
-  static Matrix<T> Inverse(const Matrix<T> &a);
-=======
   static Matrix<T> Transpose(const Matrix<T> &a) {
     return a.transpose();  // Return transpose
   }
@@ -166,7 +153,6 @@
       return a.inverse();
     }
   }
->>>>>>> a7e80e24
   static Matrix<T> Norm(const int &p = 2, const int &axis = 0);
   static T Determinant(const Matrix<T> &a);
   static T Rank(const Matrix<T> &a);
